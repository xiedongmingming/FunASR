#!/usr/bin/env python3
# -*- encoding: utf-8 -*-
# Copyright FunASR (https://github.com/alibaba-damo-academy/FunASR). All Rights Reserved.
#  MIT License  (https://opensource.org/licenses/MIT)

import argparse
import logging
import os
import sys
import time
from pathlib import Path
from typing import Dict
from typing import List
from typing import Optional
from typing import Sequence
from typing import Tuple
from typing import Union

import numpy as np
import torch
import torchaudio
import yaml
from typeguard import check_argument_types

from funasr.bin.asr_infer import Speech2Text
from funasr.bin.asr_infer import Speech2TextMFCCA
from funasr.bin.asr_infer import Speech2TextParaformer, Speech2TextParaformerOnline
from funasr.bin.asr_infer import Speech2TextSAASR
from funasr.bin.asr_infer import Speech2TextTransducer
from funasr.bin.asr_infer import Speech2TextUniASR
from funasr.bin.punc_infer import Text2Punc
from funasr.bin.tp_infer import Speech2Timestamp
from funasr.bin.vad_infer import Speech2VadSegment
from funasr.build_utils.build_streaming_iterator import build_streaming_iterator
from funasr.fileio.datadir_writer import DatadirWriter
from funasr.modules.beam_search.beam_search import Hypothesis
from funasr.modules.subsampling import TooShortUttError
from funasr.torch_utils.device_funcs import to_device
from funasr.torch_utils.set_all_random_seed import set_all_random_seed
from funasr.utils import asr_utils, postprocess_utils
from funasr.utils import config_argparse
from funasr.utils.cli_utils import get_commandline_args
from funasr.utils.timestamp_tools import time_stamp_sentence, ts_prediction_lfr6_standard
from funasr.utils.types import str2bool
from funasr.utils.types import str2triple_str
from funasr.utils.types import str_or_none
from funasr.utils.vad_utils import slice_padding_fbank


def inference_asr(
        maxlenratio: float,
        minlenratio: float,
        batch_size: int,
        beam_size: int,
        ngpu: int,
        ctc_weight: float,
        lm_weight: float,
        penalty: float,
        log_level: Union[int, str],
        # data_path_and_name_and_type,
        asr_train_config: Optional[str],
        asr_model_file: Optional[str],
        cmvn_file: Optional[str] = None,
        lm_train_config: Optional[str] = None,
        lm_file: Optional[str] = None,
        token_type: Optional[str] = None,
        key_file: Optional[str] = None,
        word_lm_train_config: Optional[str] = None,
        bpemodel: Optional[str] = None,
        allow_variable_data_keys: bool = False,
        streaming: bool = False,
        output_dir: Optional[str] = None,
        dtype: str = "float32",
        seed: int = 0,
        ngram_weight: float = 0.9,
        nbest: int = 1,
        num_workers: int = 1,
        mc: bool = False,
        param_dict: dict = None,
        **kwargs,
):
    assert check_argument_types()
    ncpu = kwargs.get("ncpu", 1)
    torch.set_num_threads(ncpu)
    if batch_size > 1:
        raise NotImplementedError("batch decoding is not implemented")
    if word_lm_train_config is not None:
        raise NotImplementedError("Word LM is not implemented")
    if ngpu > 1:
        raise NotImplementedError("only single GPU decoding is supported")

    for handler in logging.root.handlers[:]:
        logging.root.removeHandler(handler)

    logging.basicConfig(
        level=log_level,
        format="%(asctime)s (%(module)s:%(lineno)d) %(levelname)s: %(message)s",
    )

    if ngpu >= 1 and torch.cuda.is_available():
        device = "cuda"
    else:
        device = "cpu"

    # 1. Set random-seed
    set_all_random_seed(seed)

    # 2. Build speech2text
    speech2text_kwargs = dict(
        asr_train_config=asr_train_config,
        asr_model_file=asr_model_file,
        cmvn_file=cmvn_file,
        lm_train_config=lm_train_config,
        lm_file=lm_file,
        token_type=token_type,
        bpemodel=bpemodel,
        device=device,
        maxlenratio=maxlenratio,
        minlenratio=minlenratio,
        dtype=dtype,
        beam_size=beam_size,
        ctc_weight=ctc_weight,
        lm_weight=lm_weight,
        ngram_weight=ngram_weight,
        penalty=penalty,
        nbest=nbest,
        streaming=streaming,
    )
    logging.info("speech2text_kwargs: {}".format(speech2text_kwargs))
    speech2text = Speech2Text(**speech2text_kwargs)

    def _forward(data_path_and_name_and_type,
                 raw_inputs: Union[np.ndarray, torch.Tensor] = None,
                 output_dir_v2: Optional[str] = None,
                 fs: dict = None,
                 param_dict: dict = None,
                 **kwargs,
                 ):
        # 3. Build data-iterator
        if data_path_and_name_and_type is None and raw_inputs is not None:
            if isinstance(raw_inputs, torch.Tensor):
                raw_inputs = raw_inputs.numpy()
            data_path_and_name_and_type = [raw_inputs, "speech", "waveform"]
        loader = build_streaming_iterator(
            task_name="asr",
            preprocess_args=speech2text.asr_train_args,
            data_path_and_name_and_type=data_path_and_name_and_type,
            dtype=dtype,
            fs=fs,
            mc=mc,
            batch_size=batch_size,
            key_file=key_file,
            num_workers=num_workers,
        )

        finish_count = 0
        file_count = 1
        # 7 .Start for-loop
        # FIXME(kamo): The output format should be discussed about
        asr_result_list = []
        output_path = output_dir_v2 if output_dir_v2 is not None else output_dir
        if output_path is not None:
            writer = DatadirWriter(output_path)
        else:
            writer = None

        for keys, batch in loader:
            assert isinstance(batch, dict), type(batch)
            assert all(isinstance(s, str) for s in keys), keys
            _bs = len(next(iter(batch.values())))
            assert len(keys) == _bs, f"{len(keys)} != {_bs}"
            # batch = {k: v[0] for k, v in batch.items() if not k.endswith("_lengths")}

            # N-best list of (text, token, token_int, hyp_object)
            try:
                results = speech2text(**batch)
            except TooShortUttError as e:
                logging.warning(f"Utterance {keys} {e}")
                hyp = Hypothesis(score=0.0, scores={}, states={}, yseq=[])
                results = [[" ", ["sil"], [2], hyp]] * nbest

            # Only supporting batch_size==1
            key = keys[0]
            for n, (text, token, token_int, hyp) in zip(range(1, nbest + 1), results):
                # Create a directory: outdir/{n}best_recog
                if writer is not None:
                    ibest_writer = writer[f"{n}best_recog"]

                    # Write the result to each file
                    ibest_writer["token"][key] = " ".join(token)
                    ibest_writer["token_int"][key] = " ".join(map(str, token_int))
                    ibest_writer["score"][key] = str(hyp.score)

                if text is not None:
                    text_postprocessed, _ = postprocess_utils.sentence_postprocess(token)
                    item = {'key': key, 'value': text_postprocessed}
                    asr_result_list.append(item)
                    finish_count += 1
                    asr_utils.print_progress(finish_count / file_count)
                    if writer is not None:
                        ibest_writer["text"][key] = text

                logging.info("uttid: {}".format(key))
                logging.info("text predictions: {}\n".format(text))
        return asr_result_list

    return _forward


def inference_paraformer(
        maxlenratio: float,
        minlenratio: float,
        batch_size: int,
        beam_size: int,
        ngpu: int,
        ctc_weight: float,
        lm_weight: float,
        penalty: float,
        log_level: Union[int, str],
        # data_path_and_name_and_type,
        asr_train_config: Optional[str],
        asr_model_file: Optional[str],
        cmvn_file: Optional[str] = None,
        lm_train_config: Optional[str] = None,
        lm_file: Optional[str] = None,
        token_type: Optional[str] = None,
        key_file: Optional[str] = None,
        word_lm_train_config: Optional[str] = None,
        bpemodel: Optional[str] = None,
        allow_variable_data_keys: bool = False,
        dtype: str = "float32",
        seed: int = 0,
        ngram_weight: float = 0.9,
        nbest: int = 1,
        num_workers: int = 1,
        output_dir: Optional[str] = None,
        timestamp_infer_config: Union[Path, str] = None,
        timestamp_model_file: Union[Path, str] = None,
        param_dict: dict = None,
        **kwargs,
):
    assert check_argument_types()
    ncpu = kwargs.get("ncpu", 1)
    torch.set_num_threads(ncpu)

    if word_lm_train_config is not None:
        raise NotImplementedError("Word LM is not implemented")
    if ngpu > 1:
        raise NotImplementedError("only single GPU decoding is supported")

    logging.basicConfig(
        level=log_level,
        format="%(asctime)s (%(module)s:%(lineno)d) %(levelname)s: %(message)s",
    )

    export_mode = False
    if param_dict is not None:
        hotword_list_or_file = param_dict.get('hotword')
        export_mode = param_dict.get("export_mode", False)
    else:
        hotword_list_or_file = None

    if kwargs.get("device", None) == "cpu":
        ngpu = 0
    if ngpu >= 1 and torch.cuda.is_available():
        device = "cuda"
    else:
        device = "cpu"
        batch_size = 1

    # 1. Set random-seed
    set_all_random_seed(seed)

    # 2. Build speech2text
    speech2text_kwargs = dict(
        asr_train_config=asr_train_config,
        asr_model_file=asr_model_file,
        cmvn_file=cmvn_file,
        lm_train_config=lm_train_config,
        lm_file=lm_file,
        token_type=token_type,
        bpemodel=bpemodel,
        device=device,
        maxlenratio=maxlenratio,
        minlenratio=minlenratio,
        dtype=dtype,
        beam_size=beam_size,
        ctc_weight=ctc_weight,
        lm_weight=lm_weight,
        ngram_weight=ngram_weight,
        penalty=penalty,
        nbest=nbest,
        hotword_list_or_file=hotword_list_or_file,
    )

    speech2text = Speech2TextParaformer(**speech2text_kwargs)

    if timestamp_model_file is not None:
        speechtext2timestamp = Speech2Timestamp(
            timestamp_cmvn_file=cmvn_file,
            timestamp_model_file=timestamp_model_file,
            timestamp_infer_config=timestamp_infer_config,
        )
    else:
        speechtext2timestamp = None

    def _forward(
            data_path_and_name_and_type,
            raw_inputs: Union[np.ndarray, torch.Tensor] = None,
            output_dir_v2: Optional[str] = None,
            fs: dict = None,
            param_dict: dict = None,
            **kwargs,
    ):

        hotword_list_or_file = None
        if param_dict is not None:
            hotword_list_or_file = param_dict.get('hotword')
        if 'hotword' in kwargs and kwargs['hotword'] is not None:
            hotword_list_or_file = kwargs['hotword']
        if hotword_list_or_file is not None or 'hotword' in kwargs:
            speech2text.hotword_list = speech2text.generate_hotwords_list(hotword_list_or_file)

        # 3. Build data-iterator
        if data_path_and_name_and_type is None and raw_inputs is not None:
            if isinstance(raw_inputs, torch.Tensor):
                raw_inputs = raw_inputs.numpy()
            data_path_and_name_and_type = [raw_inputs, "speech", "waveform"]
        loader = build_streaming_iterator(
            task_name="asr",
            preprocess_args=speech2text.asr_train_args,
            data_path_and_name_and_type=data_path_and_name_and_type,
            dtype=dtype,
            fs=fs,
            batch_size=batch_size,
            key_file=key_file,
            num_workers=num_workers,
        )

        if param_dict is not None:
            use_timestamp = param_dict.get('use_timestamp', True)
        else:
            use_timestamp = True

        forward_time_total = 0.0
        length_total = 0.0
        finish_count = 0
        file_count = 1
        # 7 .Start for-loop
        # FIXME(kamo): The output format should be discussed about
        asr_result_list = []
        output_path = output_dir_v2 if output_dir_v2 is not None else output_dir
        if output_path is not None:
            writer = DatadirWriter(output_path)
        else:
            writer = None

        for keys, batch in loader:
            assert isinstance(batch, dict), type(batch)
            assert all(isinstance(s, str) for s in keys), keys
            _bs = len(next(iter(batch.values())))
            assert len(keys) == _bs, f"{len(keys)} != {_bs}"
            # batch = {k: v for k, v in batch.items() if not k.endswith("_lengths")}

            logging.info("decoding, utt_id: {}".format(keys))
            # N-best list of (text, token, token_int, hyp_object)

            time_beg = time.time()
            results = speech2text(**batch)
            if len(results) < 1:
                hyp = Hypothesis(score=0.0, scores={}, states={}, yseq=[])
                results = [[" ", ["sil"], [2], hyp, 10, 6]] * nbest
            time_end = time.time()
            forward_time = time_end - time_beg
            lfr_factor = results[0][-1]
            length = results[0][-2]
            forward_time_total += forward_time
            length_total += length
            rtf_cur = "decoding, feature length: {}, forward_time: {:.4f}, rtf: {:.4f}".format(length, forward_time,
                                                                                               100 * forward_time / (
                                                                                                       length * lfr_factor))
            logging.info(rtf_cur)

            for batch_id in range(_bs):
                result = [results[batch_id][:-2]]

                key = keys[batch_id]
                for n, result in zip(range(1, nbest + 1), result):
                    text, token, token_int, hyp = result[0], result[1], result[2], result[3]
                    timestamp = result[4] if len(result[4]) > 0 else None
                    # conduct timestamp prediction here
                    # timestamp inference requires token length
                    # thus following inference cannot be conducted in batch
                    if timestamp is None and speechtext2timestamp:
                        ts_batch = {}
                        ts_batch['speech'] = batch['speech'][batch_id].unsqueeze(0)
                        ts_batch['speech_lengths'] = torch.tensor([batch['speech_lengths'][batch_id]])
                        ts_batch['text_lengths'] = torch.tensor([len(token)])
                        us_alphas, us_peaks = speechtext2timestamp(**ts_batch)
                        ts_str, timestamp = ts_prediction_lfr6_standard(us_alphas[0], us_peaks[0], token,
                                                                        force_time_shift=-3.0)
                    # Create a directory: outdir/{n}best_recog
                    if writer is not None:
                        ibest_writer = writer[f"{n}best_recog"]

                        # Write the result to each file
                        ibest_writer["token"][key] = " ".join(token)
                        # ibest_writer["token_int"][key] = " ".join(map(str, token_int))
                        ibest_writer["score"][key] = str(hyp.score)
                        ibest_writer["rtf"][key] = rtf_cur

                    if text is not None:
                        if use_timestamp and timestamp is not None:
                            postprocessed_result = postprocess_utils.sentence_postprocess(token, timestamp)
                        else:
                            postprocessed_result = postprocess_utils.sentence_postprocess(token)
                        timestamp_postprocessed = ""
                        if len(postprocessed_result) == 3:
                            text_postprocessed, timestamp_postprocessed, word_lists = postprocessed_result[0], \
                                                                                      postprocessed_result[1], \
                                                                                      postprocessed_result[2]
                        else:
                            text_postprocessed, word_lists = postprocessed_result[0], postprocessed_result[1]
                        item = {'key': key, 'value': text_postprocessed}
                        if timestamp_postprocessed != "":
                            item['timestamp'] = timestamp_postprocessed
                        asr_result_list.append(item)
                        finish_count += 1
                        # asr_utils.print_progress(finish_count / file_count)
                        if writer is not None:
                            ibest_writer["text"][key] = " ".join(word_lists)

                    logging.info("decoding, utt: {}, predictions: {}".format(key, text))
        rtf_avg = "decoding, feature length total: {}, forward_time total: {:.4f}, rtf avg: {:.4f}".format(length_total,
                                                                                                           forward_time_total,
                                                                                                           100 * forward_time_total / (
                                                                                                                   length_total * lfr_factor))
        logging.info(rtf_avg)
        if writer is not None:
            ibest_writer["rtf"]["rtf_avf"] = rtf_avg
        return asr_result_list

    return _forward


def inference_paraformer_vad_punc(
        maxlenratio: float,
        minlenratio: float,
        batch_size: int,
        beam_size: int,
        ngpu: int,
        ctc_weight: float,
        lm_weight: float,
        penalty: float,
        log_level: Union[int, str],
        # data_path_and_name_and_type,
        asr_train_config: Optional[str],
        asr_model_file: Optional[str],
        cmvn_file: Optional[str] = None,
        lm_train_config: Optional[str] = None,
        lm_file: Optional[str] = None,
        token_type: Optional[str] = None,
        key_file: Optional[str] = None,
        word_lm_train_config: Optional[str] = None,
        bpemodel: Optional[str] = None,
        allow_variable_data_keys: bool = False,
        output_dir: Optional[str] = None,
        dtype: str = "float32",
        seed: int = 0,
        ngram_weight: float = 0.9,
        nbest: int = 1,
        num_workers: int = 1,
        vad_infer_config: Optional[str] = None,
        vad_model_file: Optional[str] = None,
        vad_cmvn_file: Optional[str] = None,
        time_stamp_writer: bool = True,
        punc_infer_config: Optional[str] = None,
        punc_model_file: Optional[str] = None,
        outputs_dict: Optional[bool] = True,
        param_dict: dict = None,
        **kwargs,
):
    assert check_argument_types()
    ncpu = kwargs.get("ncpu", 1)
    torch.set_num_threads(ncpu)

    if word_lm_train_config is not None:
        raise NotImplementedError("Word LM is not implemented")
    if ngpu > 1:
        raise NotImplementedError("only single GPU decoding is supported")

    logging.basicConfig(
        level=log_level,
        format="%(asctime)s (%(module)s:%(lineno)d) %(levelname)s: %(message)s",
    )

    if param_dict is not None:
        hotword_list_or_file = param_dict.get('hotword')
    else:
        hotword_list_or_file = None

    if ngpu >= 1 and torch.cuda.is_available():
        device = "cuda"
    else:
        device = "cpu"

    # 1. Set random-seed
    set_all_random_seed(seed)

    # 2. Build speech2vadsegment
    speech2vadsegment_kwargs = dict(
        vad_infer_config=vad_infer_config,
        vad_model_file=vad_model_file,
        vad_cmvn_file=vad_cmvn_file,
        device=device,
        dtype=dtype,
    )
    # logging.info("speech2vadsegment_kwargs: {}".format(speech2vadsegment_kwargs))
    speech2vadsegment = Speech2VadSegment(**speech2vadsegment_kwargs)

    # 3. Build speech2text
    speech2text_kwargs = dict(
        asr_train_config=asr_train_config,
        asr_model_file=asr_model_file,
        cmvn_file=cmvn_file,
        lm_train_config=lm_train_config,
        lm_file=lm_file,
        token_type=token_type,
        bpemodel=bpemodel,
        device=device,
        maxlenratio=maxlenratio,
        minlenratio=minlenratio,
        dtype=dtype,
        beam_size=beam_size,
        ctc_weight=ctc_weight,
        lm_weight=lm_weight,
        ngram_weight=ngram_weight,
        penalty=penalty,
        nbest=nbest,
        hotword_list_or_file=hotword_list_or_file,
    )
    speech2text = Speech2TextParaformer(**speech2text_kwargs)
    text2punc = None
    if punc_model_file is not None:
        text2punc = Text2Punc(punc_infer_config, punc_model_file, device=device, dtype=dtype)

    if output_dir is not None:
        writer = DatadirWriter(output_dir)
        ibest_writer = writer[f"1best_recog"]
        ibest_writer["token_list"][""] = " ".join(speech2text.asr_train_args.token_list)

    def _forward(data_path_and_name_and_type,
                 raw_inputs: Union[np.ndarray, torch.Tensor] = None,
                 output_dir_v2: Optional[str] = None,
                 fs: dict = None,
                 param_dict: dict = None,
                 **kwargs,
                 ):

        hotword_list_or_file = None
        if param_dict is not None:
            hotword_list_or_file = param_dict.get('hotword')

        if 'hotword' in kwargs:
            hotword_list_or_file = kwargs['hotword']

        batch_size_token = kwargs.get("batch_size_token", 6000)
        print("batch_size_token: ", batch_size_token)

        if speech2text.hotword_list is None:
            speech2text.hotword_list = speech2text.generate_hotwords_list(hotword_list_or_file)

        # 3. Build data-iterator
        if data_path_and_name_and_type is None and raw_inputs is not None:
            if isinstance(raw_inputs, torch.Tensor):
                raw_inputs = raw_inputs.numpy()
            data_path_and_name_and_type = [raw_inputs, "speech", "waveform"]
        loader = build_streaming_iterator(
            task_name="asr",
            preprocess_args=None,
            data_path_and_name_and_type=data_path_and_name_and_type,
            dtype=dtype,
            fs=fs,
            batch_size=1,
            key_file=key_file,
            num_workers=num_workers,
        )

        if param_dict is not None:
            use_timestamp = param_dict.get('use_timestamp', True)
        else:
            use_timestamp = True

        finish_count = 0
        file_count = 1
        lfr_factor = 6
        # 7 .Start for-loop
        asr_result_list = []
        output_path = output_dir_v2 if output_dir_v2 is not None else output_dir
        writer = None
        if output_path is not None:
            writer = DatadirWriter(output_path)
            ibest_writer = writer[f"1best_recog"]

        for keys, batch in loader:
            assert isinstance(batch, dict), type(batch)
            assert all(isinstance(s, str) for s in keys), keys
            _bs = len(next(iter(batch.values())))
            assert len(keys) == _bs, f"{len(keys)} != {_bs}"
            beg_vad = time.time()
            vad_results = speech2vadsegment(**batch)
            end_vad = time.time()
            print("time cost vad: ", end_vad - beg_vad)
            _, vadsegments = vad_results[0], vad_results[1][0]

            speech, speech_lengths = batch["speech"], batch["speech_lengths"]

            n = len(vadsegments)
            data_with_index = [(vadsegments[i], i) for i in range(n)]
            sorted_data = sorted(data_with_index, key=lambda x: x[0][1] - x[0][0])
            results_sorted = []
<<<<<<< HEAD
            batch_size_token_ms = batch_size_token * 60
=======
            batch_size_token_ms = batch_size_token*60
            if speech2text.device == "cpu":
                batch_size_token_ms = 0
            batch_size_token_ms = max(batch_size_token_ms, sorted_data[0][0][1] - sorted_data[0][0][0])
            
>>>>>>> 34c068d0
            batch_size_token_ms_cum = 0
            beg_idx = 0
            for j, _ in enumerate(range(0, n)):
                batch_size_token_ms_cum += (sorted_data[j][0][1] - sorted_data[j][0][0])
                if j < n - 1 and (batch_size_token_ms_cum + sorted_data[j + 1][0][1] - sorted_data[j + 1][0][
                    0]) < batch_size_token_ms:
                    continue
                batch_size_token_ms_cum = 0
                end_idx = j + 1
                speech_j, speech_lengths_j = slice_padding_fbank(speech, speech_lengths, sorted_data[beg_idx:end_idx])
                beg_idx = end_idx
                batch = {"speech": speech_j, "speech_lengths": speech_lengths_j}
                batch = to_device(batch, device=device)
                print("batch: ", speech_j.shape[0])
                beg_asr = time.time()
                results = speech2text(**batch)
                end_asr = time.time()
                print("time cost asr: ", end_asr - beg_asr)

                if len(results) < 1:
                    results = [["", [], [], [], [], [], []]]
                results_sorted.extend(results)

            restored_data = [0] * n
            for j in range(n):
                index = sorted_data[j][1]
                restored_data[index] = results_sorted[j]
            result = ["", [], [], [], [], [], []]
            for j in range(n):
                result[0] += restored_data[j][0]
                result[1] += restored_data[j][1]
                result[2] += restored_data[j][2]
                if len(restored_data[j][4]) > 0:
                    for t in restored_data[j][4]:
                        t[0] += vadsegments[j][0]
                        t[1] += vadsegments[j][0]
                    result[4] += restored_data[j][4]
                # result = [result[k]+restored_data[j][k] for k in range(len(result[:-2]))]

            key = keys[0]
            # result = result_segments[0]
            text, token, token_int = result[0], result[1], result[2]
            time_stamp = result[4] if len(result[4]) > 0 else None

            if use_timestamp and time_stamp is not None:
                postprocessed_result = postprocess_utils.sentence_postprocess(token, time_stamp)
            else:
                postprocessed_result = postprocess_utils.sentence_postprocess(token)
            text_postprocessed = ""
            time_stamp_postprocessed = ""
            text_postprocessed_punc = postprocessed_result
            if len(postprocessed_result) == 3:
                text_postprocessed, time_stamp_postprocessed, word_lists = postprocessed_result[0], \
                                                                           postprocessed_result[1], \
                                                                           postprocessed_result[2]
            else:
                text_postprocessed, word_lists = postprocessed_result[0], postprocessed_result[1]

            text_postprocessed_punc = text_postprocessed
            punc_id_list = []
            if len(word_lists) > 0 and text2punc is not None:
                beg_punc = time.time()
                text_postprocessed_punc, punc_id_list = text2punc(word_lists, 20)
                end_punc = time.time()
                print("time cost punc: ", end_punc - beg_punc)

            item = {'key': key, 'value': text_postprocessed_punc}
            if text_postprocessed != "":
                item['text_postprocessed'] = text_postprocessed
            if time_stamp_postprocessed != "":
                item['time_stamp'] = time_stamp_postprocessed

            item['sentences'] = time_stamp_sentence(punc_id_list, time_stamp_postprocessed, text_postprocessed)

            asr_result_list.append(item)
            finish_count += 1
            # asr_utils.print_progress(finish_count / file_count)
            if writer is not None:
                # Write the result to each file
                ibest_writer["token"][key] = " ".join(token)
                ibest_writer["token_int"][key] = " ".join(map(str, token_int))
                ibest_writer["vad"][key] = "{}".format(vadsegments)
                ibest_writer["text"][key] = " ".join(word_lists)
                ibest_writer["text_with_punc"][key] = text_postprocessed_punc
                if time_stamp_postprocessed is not None:
                    ibest_writer["time_stamp"][key] = "{}".format(time_stamp_postprocessed)

            logging.info("decoding, utt: {}, predictions: {}".format(key, text_postprocessed_punc))
        return asr_result_list

    return _forward


def inference_paraformer_online(
        maxlenratio: float,
        minlenratio: float,
        batch_size: int,
        beam_size: int,
        ngpu: int,
        ctc_weight: float,
        lm_weight: float,
        penalty: float,
        log_level: Union[int, str],
        # data_path_and_name_and_type,
        asr_train_config: Optional[str],
        asr_model_file: Optional[str],
        cmvn_file: Optional[str] = None,
        lm_train_config: Optional[str] = None,
        lm_file: Optional[str] = None,
        token_type: Optional[str] = None,
        key_file: Optional[str] = None,
        word_lm_train_config: Optional[str] = None,
        bpemodel: Optional[str] = None,
        allow_variable_data_keys: bool = False,
        dtype: str = "float32",
        seed: int = 0,
        ngram_weight: float = 0.9,
        nbest: int = 1,
        num_workers: int = 1,
        output_dir: Optional[str] = None,
        param_dict: dict = None,
        **kwargs,
):
    assert check_argument_types()

    if word_lm_train_config is not None:
        raise NotImplementedError("Word LM is not implemented")
    if ngpu > 1:
        raise NotImplementedError("only single GPU decoding is supported")

    logging.basicConfig(
        level=log_level,
        format="%(asctime)s (%(module)s:%(lineno)d) %(levelname)s: %(message)s",
    )

    export_mode = False

    if ngpu >= 1 and torch.cuda.is_available():
        device = "cuda"
    else:
        device = "cpu"
        batch_size = 1

    # 1. Set random-seed
    set_all_random_seed(seed)

    # 2. Build speech2text
    speech2text_kwargs = dict(
        asr_train_config=asr_train_config,
        asr_model_file=asr_model_file,
        cmvn_file=cmvn_file,
        lm_train_config=lm_train_config,
        lm_file=lm_file,
        token_type=token_type,
        bpemodel=bpemodel,
        device=device,
        maxlenratio=maxlenratio,
        minlenratio=minlenratio,
        dtype=dtype,
        beam_size=beam_size,
        ctc_weight=ctc_weight,
        lm_weight=lm_weight,
        ngram_weight=ngram_weight,
        penalty=penalty,
        nbest=nbest,
    )

    speech2text = Speech2TextParaformerOnline(**speech2text_kwargs)

    def _load_bytes(input):
        middle_data = np.frombuffer(input, dtype=np.int16)
        middle_data = np.asarray(middle_data)
        if middle_data.dtype.kind not in 'iu':
            raise TypeError("'middle_data' must be an array of integers")
        dtype = np.dtype('float32')
        if dtype.kind != 'f':
            raise TypeError("'dtype' must be a floating point type")

        i = np.iinfo(middle_data.dtype)
        abs_max = 2 ** (i.bits - 1)
        offset = i.min + abs_max
        array = np.frombuffer((middle_data.astype(dtype) - offset) / abs_max, dtype=np.float32)
        return array

    def _read_yaml(yaml_path: Union[str, Path]) -> Dict:
        if not Path(yaml_path).exists():
            raise FileExistsError(f'The {yaml_path} does not exist.')

        with open(str(yaml_path), 'rb') as f:
            data = yaml.load(f, Loader=yaml.Loader)
        return data

    def _prepare_cache(cache: dict = {}, chunk_size=[5, 10, 5], batch_size=1):
        if len(cache) > 0:
            return cache
        config = _read_yaml(asr_train_config)
        enc_output_size = config["encoder_conf"]["output_size"]
        feats_dims = config["frontend_conf"]["n_mels"] * config["frontend_conf"]["lfr_m"]
        cache_en = {"start_idx": 0, "cif_hidden": torch.zeros((batch_size, 1, enc_output_size)),
                    "cif_alphas": torch.zeros((batch_size, 1)), "chunk_size": chunk_size, "last_chunk": False,
                    "feats": torch.zeros((batch_size, chunk_size[0] + chunk_size[2], feats_dims)), "tail_chunk": False}
        cache["encoder"] = cache_en

        cache_de = {"decode_fsmn": None}
        cache["decoder"] = cache_de

        return cache

    def _cache_reset(cache: dict = {}, chunk_size=[5, 10, 5], batch_size=1):
        if len(cache) > 0:
            config = _read_yaml(asr_train_config)
            enc_output_size = config["encoder_conf"]["output_size"]
            feats_dims = config["frontend_conf"]["n_mels"] * config["frontend_conf"]["lfr_m"]
            cache_en = {"start_idx": 0, "cif_hidden": torch.zeros((batch_size, 1, enc_output_size)),
                        "cif_alphas": torch.zeros((batch_size, 1)), "chunk_size": chunk_size, "last_chunk": False,
                        "feats": torch.zeros((batch_size, chunk_size[0] + chunk_size[2], feats_dims)),
                        "tail_chunk": False}
            cache["encoder"] = cache_en

            cache_de = {"decode_fsmn": None}
            cache["decoder"] = cache_de

        return cache

    def _forward(
            data_path_and_name_and_type,
            raw_inputs: Union[np.ndarray, torch.Tensor] = None,
            output_dir_v2: Optional[str] = None,
            fs: dict = None,
            param_dict: dict = None,
            **kwargs,
    ):

        # 3. Build data-iterator
        if data_path_and_name_and_type is not None and data_path_and_name_and_type[2] == "bytes":
            raw_inputs = _load_bytes(data_path_and_name_and_type[0])
            raw_inputs = torch.tensor(raw_inputs)
        if data_path_and_name_and_type is not None and data_path_and_name_and_type[2] == "sound":
            raw_inputs = torchaudio.load(data_path_and_name_and_type[0])[0][0]
        if data_path_and_name_and_type is None and raw_inputs is not None:
            if isinstance(raw_inputs, np.ndarray):
                raw_inputs = torch.tensor(raw_inputs)
        is_final = False
        cache = {}
        chunk_size = [5, 10, 5]
        if param_dict is not None and "cache" in param_dict:
            cache = param_dict["cache"]
        if param_dict is not None and "is_final" in param_dict:
            is_final = param_dict["is_final"]
        if param_dict is not None and "chunk_size" in param_dict:
            chunk_size = param_dict["chunk_size"]

        # 7 .Start for-loop
        # FIXME(kamo): The output format should be discussed about
        raw_inputs = torch.unsqueeze(raw_inputs, axis=0)
        asr_result_list = []
        cache = _prepare_cache(cache, chunk_size=chunk_size, batch_size=1)
        item = {}
        if data_path_and_name_and_type is not None and data_path_and_name_and_type[2] == "sound":
            sample_offset = 0
            speech_length = raw_inputs.shape[1]
            stride_size = chunk_size[1] * 960
            cache = _prepare_cache(cache, chunk_size=chunk_size, batch_size=1)
            final_result = ""
            for sample_offset in range(0, speech_length, min(stride_size, speech_length - sample_offset)):
                if sample_offset + stride_size >= speech_length - 1:
                    stride_size = speech_length - sample_offset
                    cache["encoder"]["is_final"] = True
                else:
                    cache["encoder"]["is_final"] = False
                input_lens = torch.tensor([stride_size])
                asr_result = speech2text(cache, raw_inputs[:, sample_offset: sample_offset + stride_size], input_lens)
                if len(asr_result) != 0:
                    final_result += " ".join(asr_result) + " "
            item = {'key': "utt", 'value': final_result.strip()}
        else:
            input_lens = torch.tensor([raw_inputs.shape[1]])
            cache["encoder"]["is_final"] = is_final
            asr_result = speech2text(cache, raw_inputs, input_lens)
            item = {'key': "utt", 'value': " ".join(asr_result)}

        asr_result_list.append(item)
        if is_final:
            cache = _cache_reset(cache, chunk_size=chunk_size, batch_size=1)
        return asr_result_list

    return _forward


def inference_uniasr(
        maxlenratio: float,
        minlenratio: float,
        batch_size: int,
        beam_size: int,
        ngpu: int,
        ctc_weight: float,
        lm_weight: float,
        penalty: float,
        log_level: Union[int, str],
        # data_path_and_name_and_type,
        asr_train_config: Optional[str],
        asr_model_file: Optional[str],
        ngram_file: Optional[str] = None,
        cmvn_file: Optional[str] = None,
        # raw_inputs: Union[np.ndarray, torch.Tensor] = None,
        lm_train_config: Optional[str] = None,
        lm_file: Optional[str] = None,
        token_type: Optional[str] = None,
        key_file: Optional[str] = None,
        word_lm_train_config: Optional[str] = None,
        bpemodel: Optional[str] = None,
        allow_variable_data_keys: bool = False,
        streaming: bool = False,
        output_dir: Optional[str] = None,
        dtype: str = "float32",
        seed: int = 0,
        ngram_weight: float = 0.9,
        nbest: int = 1,
        num_workers: int = 1,
        token_num_relax: int = 1,
        decoding_ind: int = 0,
        decoding_mode: str = "model1",
        param_dict: dict = None,
        **kwargs,
):
    assert check_argument_types()
    ncpu = kwargs.get("ncpu", 1)
    torch.set_num_threads(ncpu)
    if batch_size > 1:
        raise NotImplementedError("batch decoding is not implemented")
    if word_lm_train_config is not None:
        raise NotImplementedError("Word LM is not implemented")
    if ngpu > 1:
        raise NotImplementedError("only single GPU decoding is supported")

    logging.basicConfig(
        level=log_level,
        format="%(asctime)s (%(module)s:%(lineno)d) %(levelname)s: %(message)s",
    )

    if ngpu >= 1 and torch.cuda.is_available():
        device = "cuda"
    else:
        device = "cpu"

    if param_dict is not None and "decoding_model" in param_dict:
        if param_dict["decoding_model"] == "fast":
            decoding_ind = 0
            decoding_mode = "model1"
        elif param_dict["decoding_model"] == "normal":
            decoding_ind = 0
            decoding_mode = "model2"
        elif param_dict["decoding_model"] == "offline":
            decoding_ind = 1
            decoding_mode = "model2"
        else:
            raise NotImplementedError("unsupported decoding model {}".format(param_dict["decoding_model"]))

    # 1. Set random-seed
    set_all_random_seed(seed)

    # 2. Build speech2text
    speech2text_kwargs = dict(
        asr_train_config=asr_train_config,
        asr_model_file=asr_model_file,
        cmvn_file=cmvn_file,
        lm_train_config=lm_train_config,
        lm_file=lm_file,
        ngram_file=ngram_file,
        token_type=token_type,
        bpemodel=bpemodel,
        device=device,
        maxlenratio=maxlenratio,
        minlenratio=minlenratio,
        dtype=dtype,
        beam_size=beam_size,
        ctc_weight=ctc_weight,
        lm_weight=lm_weight,
        ngram_weight=ngram_weight,
        penalty=penalty,
        nbest=nbest,
        streaming=streaming,
        token_num_relax=token_num_relax,
        decoding_ind=decoding_ind,
        decoding_mode=decoding_mode,
    )
    speech2text = Speech2TextUniASR(**speech2text_kwargs)

    def _forward(data_path_and_name_and_type,
                 raw_inputs: Union[np.ndarray, torch.Tensor] = None,
                 output_dir_v2: Optional[str] = None,
                 fs: dict = None,
                 param_dict: dict = None,
                 **kwargs,
                 ):
        # 3. Build data-iterator
        if data_path_and_name_and_type is None and raw_inputs is not None:
            if isinstance(raw_inputs, torch.Tensor):
                raw_inputs = raw_inputs.numpy()
            data_path_and_name_and_type = [raw_inputs, "speech", "waveform"]
        loader = build_streaming_iterator(
            task_name="asr",
            preprocess_args=speech2text.asr_train_args,
            data_path_and_name_and_type=data_path_and_name_and_type,
            dtype=dtype,
            fs=fs,
            batch_size=batch_size,
            key_file=key_file,
            num_workers=num_workers,
        )

        finish_count = 0
        file_count = 1
        # 7 .Start for-loop
        # FIXME(kamo): The output format should be discussed about
        asr_result_list = []
        output_path = output_dir_v2 if output_dir_v2 is not None else output_dir
        if output_path is not None:
            writer = DatadirWriter(output_path)
        else:
            writer = None

        for keys, batch in loader:
            assert isinstance(batch, dict), type(batch)
            assert all(isinstance(s, str) for s in keys), keys
            _bs = len(next(iter(batch.values())))
            assert len(keys) == _bs, f"{len(keys)} != {_bs}"
            # batch = {k: v[0] for k, v in batch.items() if not k.endswith("_lengths")}

            # N-best list of (text, token, token_int, hyp_object)
            try:
                results = speech2text(**batch)
            except TooShortUttError as e:
                logging.warning(f"Utterance {keys} {e}")
                hyp = Hypothesis(score=0.0, scores={}, states={}, yseq=[])
                results = [[" ", ["sil"], [2], hyp]] * nbest

            # Only supporting batch_size==1
            key = keys[0]
            logging.info(f"Utterance: {key}")
            for n, (text, token, token_int, hyp) in zip(range(1, nbest + 1), results):
                # Create a directory: outdir/{n}best_recog
                if writer is not None:
                    ibest_writer = writer[f"{n}best_recog"]

                    # Write the result to each file
                    ibest_writer["token"][key] = " ".join(token)
                    # ibest_writer["token_int"][key] = " ".join(map(str, token_int))
                    ibest_writer["score"][key] = str(hyp.score)

                if text is not None:
                    text_postprocessed, word_lists = postprocess_utils.sentence_postprocess(token)
                    item = {'key': key, 'value': text_postprocessed}
                    asr_result_list.append(item)
                    finish_count += 1
                    asr_utils.print_progress(finish_count / file_count)
                    if writer is not None:
                        ibest_writer["text"][key] = " ".join(word_lists)
        return asr_result_list

    return _forward


def inference_mfcca(
        maxlenratio: float,
        minlenratio: float,
        batch_size: int,
        beam_size: int,
        ngpu: int,
        ctc_weight: float,
        lm_weight: float,
        penalty: float,
        log_level: Union[int, str],
        # data_path_and_name_and_type,
        asr_train_config: Optional[str],
        asr_model_file: Optional[str],
        cmvn_file: Optional[str] = None,
        lm_train_config: Optional[str] = None,
        lm_file: Optional[str] = None,
        token_type: Optional[str] = None,
        key_file: Optional[str] = None,
        word_lm_train_config: Optional[str] = None,
        bpemodel: Optional[str] = None,
        allow_variable_data_keys: bool = False,
        streaming: bool = False,
        output_dir: Optional[str] = None,
        dtype: str = "float32",
        seed: int = 0,
        ngram_weight: float = 0.9,
        nbest: int = 1,
        num_workers: int = 1,
        param_dict: dict = None,
        **kwargs,
):
    assert check_argument_types()
    ncpu = kwargs.get("ncpu", 1)
    torch.set_num_threads(ncpu)
    if batch_size > 1:
        raise NotImplementedError("batch decoding is not implemented")
    if word_lm_train_config is not None:
        raise NotImplementedError("Word LM is not implemented")
    if ngpu > 1:
        raise NotImplementedError("only single GPU decoding is supported")

    logging.basicConfig(
        level=log_level,
        format="%(asctime)s (%(module)s:%(lineno)d) %(levelname)s: %(message)s",
    )

    if ngpu >= 1 and torch.cuda.is_available():
        device = "cuda"
    else:
        device = "cpu"

    # 1. Set random-seed
    set_all_random_seed(seed)

    # 2. Build speech2text
    speech2text_kwargs = dict(
        asr_train_config=asr_train_config,
        asr_model_file=asr_model_file,
        cmvn_file=cmvn_file,
        lm_train_config=lm_train_config,
        lm_file=lm_file,
        token_type=token_type,
        bpemodel=bpemodel,
        device=device,
        maxlenratio=maxlenratio,
        minlenratio=minlenratio,
        dtype=dtype,
        beam_size=beam_size,
        ctc_weight=ctc_weight,
        lm_weight=lm_weight,
        ngram_weight=ngram_weight,
        penalty=penalty,
        nbest=nbest,
        streaming=streaming,
    )
    logging.info("speech2text_kwargs: {}".format(speech2text_kwargs))
    speech2text = Speech2TextMFCCA(**speech2text_kwargs)

    def _forward(data_path_and_name_and_type,
                 raw_inputs: Union[np.ndarray, torch.Tensor] = None,
                 output_dir_v2: Optional[str] = None,
                 fs: dict = None,
                 param_dict: dict = None,
                 **kwargs,
                 ):
        # 3. Build data-iterator
        if data_path_and_name_and_type is None and raw_inputs is not None:
            if isinstance(raw_inputs, torch.Tensor):
                raw_inputs = raw_inputs.numpy()
            data_path_and_name_and_type = [raw_inputs, "speech", "waveform"]
        loader = build_streaming_iterator(
            task_name="asr",
            preprocess_args=speech2text.asr_train_args,
            data_path_and_name_and_type=data_path_and_name_and_type,
            dtype=dtype,
            batch_size=batch_size,
            fs=fs,
            mc=True,
            key_file=key_file,
            num_workers=num_workers,
        )

        finish_count = 0
        file_count = 1
        # 7 .Start for-loop
        # FIXME(kamo): The output format should be discussed about
        asr_result_list = []
        output_path = output_dir_v2 if output_dir_v2 is not None else output_dir
        if output_path is not None:
            writer = DatadirWriter(output_path)
        else:
            writer = None

        for keys, batch in loader:
            assert isinstance(batch, dict), type(batch)
            assert all(isinstance(s, str) for s in keys), keys
            _bs = len(next(iter(batch.values())))
            assert len(keys) == _bs, f"{len(keys)} != {_bs}"
            # batch = {k: v[0] for k, v in batch.items() if not k.endswith("_lengths")}

            # N-best list of (text, token, token_int, hyp_object)
            try:
                results = speech2text(**batch)
            except TooShortUttError as e:
                logging.warning(f"Utterance {keys} {e}")
                hyp = Hypothesis(score=0.0, scores={}, states={}, yseq=[])
                results = [[" ", ["<space>"], [2], hyp]] * nbest

            # Only supporting batch_size==1
            key = keys[0]
            for n, (text, token, token_int, hyp) in zip(range(1, nbest + 1), results):
                # Create a directory: outdir/{n}best_recog
                if writer is not None:
                    ibest_writer = writer[f"{n}best_recog"]

                    # Write the result to each file
                    ibest_writer["token"][key] = " ".join(token)
                    # ibest_writer["token_int"][key] = " ".join(map(str, token_int))
                    ibest_writer["score"][key] = str(hyp.score)

                if text is not None:
                    text_postprocessed = postprocess_utils.sentence_postprocess(token)
                    item = {'key': key, 'value': text_postprocessed}
                    asr_result_list.append(item)
                    finish_count += 1
                    asr_utils.print_progress(finish_count / file_count)
                    if writer is not None:
                        ibest_writer["text"][key] = text
        return asr_result_list

    return _forward


def inference_transducer(
        output_dir: str,
        batch_size: int,
        dtype: str,
        beam_size: int,
        ngpu: int,
        seed: int,
        lm_weight: float,
        nbest: int,
        num_workers: int,
        log_level: Union[int, str],
        data_path_and_name_and_type: Sequence[Tuple[str, str, str]],
        asr_train_config: Optional[str],
        asr_model_file: Optional[str],
        cmvn_file: Optional[str],
        beam_search_config: Optional[dict],
        lm_train_config: Optional[str],
        lm_file: Optional[str],
        model_tag: Optional[str],
        token_type: Optional[str],
        bpemodel: Optional[str],
        key_file: Optional[str],
        allow_variable_data_keys: bool,
        quantize_asr_model: Optional[bool],
        quantize_modules: Optional[List[str]],
        quantize_dtype: Optional[str],
        streaming: Optional[bool],
        simu_streaming: Optional[bool],
        chunk_size: Optional[int],
        left_context: Optional[int],
        right_context: Optional[int],
        display_partial_hypotheses: bool,
        **kwargs,
) -> None:
    """Transducer model inference.
    Args:
        output_dir: Output directory path.
        batch_size: Batch decoding size.
        dtype: Data type.
        beam_size: Beam size.
        ngpu: Number of GPUs.
        seed: Random number generator seed.
        lm_weight: Weight of language model.
        nbest: Number of final hypothesis.
        num_workers: Number of workers.
        log_level: Level of verbose for logs.
        data_path_and_name_and_type:
        asr_train_config: ASR model training config path.
        asr_model_file: ASR model path.
        beam_search_config: Beam search config path.
        lm_train_config: Language Model training config path.
        lm_file: Language Model path.
        model_tag: Model tag.
        token_type: Type of token units.
        bpemodel: BPE model path.
        key_file: File key.
        allow_variable_data_keys: Whether to allow variable data keys.
        quantize_asr_model: Whether to apply dynamic quantization to ASR model.
        quantize_modules: List of module names to apply dynamic quantization on.
        quantize_dtype: Dynamic quantization data type.
        streaming: Whether to perform chunk-by-chunk inference.
        chunk_size: Number of frames in chunk AFTER subsampling.
        left_context: Number of frames in left context AFTER subsampling.
        right_context: Number of frames in right context AFTER subsampling.
        display_partial_hypotheses: Whether to display partial hypotheses.
    """
    assert check_argument_types()

    if batch_size > 1:
        raise NotImplementedError("batch decoding is not implemented")
    if ngpu > 1:
        raise NotImplementedError("only single GPU decoding is supported")

    logging.basicConfig(
        level=log_level,
        format="%(asctime)s (%(module)s:%(lineno)d) %(levelname)s: %(message)s",
    )

    if ngpu >= 1:
        device = "cuda"
    else:
        device = "cpu"
    # 1. Set random-seed
    set_all_random_seed(seed)

    # 2. Build speech2text
    speech2text_kwargs = dict(
        asr_train_config=asr_train_config,
        asr_model_file=asr_model_file,
        cmvn_file=cmvn_file,
        beam_search_config=beam_search_config,
        lm_train_config=lm_train_config,
        lm_file=lm_file,
        token_type=token_type,
        bpemodel=bpemodel,
        device=device,
        dtype=dtype,
        beam_size=beam_size,
        lm_weight=lm_weight,
        nbest=nbest,
        quantize_asr_model=quantize_asr_model,
        quantize_modules=quantize_modules,
        quantize_dtype=quantize_dtype,
        streaming=streaming,
        simu_streaming=simu_streaming,
        chunk_size=chunk_size,
        left_context=left_context,
        right_context=right_context,
    )
    speech2text = Speech2TextTransducer.from_pretrained(
        model_tag=model_tag,
        **speech2text_kwargs,
    )

    def _forward(data_path_and_name_and_type,
                 raw_inputs: Union[np.ndarray, torch.Tensor] = None,
                 output_dir_v2: Optional[str] = None,
                 fs: dict = None,
                 param_dict: dict = None,
                 **kwargs,
                 ):
        # 3. Build data-iterator
        loader = build_streaming_iterator(
            task_name="asr",
            preprocess_args=speech2text.asr_train_args,
            data_path_and_name_and_type=data_path_and_name_and_type,
            dtype=dtype,
            batch_size=batch_size,
            key_file=key_file,
            num_workers=num_workers,
        )

        # 4 .Start for-loop
        with DatadirWriter(output_dir) as writer:
            for keys, batch in loader:
                assert isinstance(batch, dict), type(batch)
                assert all(isinstance(s, str) for s in keys), keys

                _bs = len(next(iter(batch.values())))
                assert len(keys) == _bs, f"{len(keys)} != {_bs}"
                batch = {k: v[0] for k, v in batch.items() if not k.endswith("_lengths")}
                assert len(batch.keys()) == 1

                try:
                    if speech2text.streaming:
                        speech = batch["speech"]

                        _steps = len(speech) // speech2text._ctx
                        _end = 0
                        for i in range(_steps):
                            _end = (i + 1) * speech2text._ctx

                            speech2text.streaming_decode(
                                speech[i * speech2text._ctx: _end], is_final=False
                            )

                        final_hyps = speech2text.streaming_decode(
                            speech[_end: len(speech)], is_final=True
                        )
                    elif speech2text.simu_streaming:
                        final_hyps = speech2text.simu_streaming_decode(**batch)
                    else:
                        final_hyps = speech2text(**batch)

                    results = speech2text.hypotheses_to_results(final_hyps)
                except TooShortUttError as e:
                    logging.warning(f"Utterance {keys} {e}")
                    hyp = Hypothesis(score=0.0, yseq=[], dec_state=None)
                    results = [[" ", ["<space>"], [2], hyp]] * nbest

                key = keys[0]
                for n, (text, token, token_int, hyp) in zip(range(1, nbest + 1), results):
                    ibest_writer = writer[f"{n}best_recog"]

                    ibest_writer["token"][key] = " ".join(token)
                    ibest_writer["token_int"][key] = " ".join(map(str, token_int))
                    ibest_writer["score"][key] = str(hyp.score)

                    if text is not None:
                        ibest_writer["text"][key] = text

    return _forward


def inference_sa_asr(
        maxlenratio: float,
        minlenratio: float,
        batch_size: int,
        beam_size: int,
        ngpu: int,
        ctc_weight: float,
        lm_weight: float,
        penalty: float,
        log_level: Union[int, str],
        # data_path_and_name_and_type,
        asr_train_config: Optional[str],
        asr_model_file: Optional[str],
        cmvn_file: Optional[str] = None,
        lm_train_config: Optional[str] = None,
        lm_file: Optional[str] = None,
        token_type: Optional[str] = None,
        key_file: Optional[str] = None,
        word_lm_train_config: Optional[str] = None,
        bpemodel: Optional[str] = None,
        allow_variable_data_keys: bool = False,
        streaming: bool = False,
        output_dir: Optional[str] = None,
        dtype: str = "float32",
        seed: int = 0,
        ngram_weight: float = 0.9,
        nbest: int = 1,
        num_workers: int = 1,
        mc: bool = False,
        param_dict: dict = None,
        **kwargs,
):
    assert check_argument_types()
    if batch_size > 1:
        raise NotImplementedError("batch decoding is not implemented")
    if word_lm_train_config is not None:
        raise NotImplementedError("Word LM is not implemented")
    if ngpu > 1:
        raise NotImplementedError("only single GPU decoding is supported")

    for handler in logging.root.handlers[:]:
        logging.root.removeHandler(handler)

    logging.basicConfig(
        level=log_level,
        format="%(asctime)s (%(module)s:%(lineno)d) %(levelname)s: %(message)s",
    )

    if ngpu >= 1 and torch.cuda.is_available():
        device = "cuda"
    else:
        device = "cpu"

    # 1. Set random-seed
    set_all_random_seed(seed)

    # 2. Build speech2text
    speech2text_kwargs = dict(
        asr_train_config=asr_train_config,
        asr_model_file=asr_model_file,
        cmvn_file=cmvn_file,
        lm_train_config=lm_train_config,
        lm_file=lm_file,
        token_type=token_type,
        bpemodel=bpemodel,
        device=device,
        maxlenratio=maxlenratio,
        minlenratio=minlenratio,
        dtype=dtype,
        beam_size=beam_size,
        ctc_weight=ctc_weight,
        lm_weight=lm_weight,
        ngram_weight=ngram_weight,
        penalty=penalty,
        nbest=nbest,
        streaming=streaming,
    )
    logging.info("speech2text_kwargs: {}".format(speech2text_kwargs))
    speech2text = Speech2TextSAASR(**speech2text_kwargs)

    def _forward(data_path_and_name_and_type,
                 raw_inputs: Union[np.ndarray, torch.Tensor] = None,
                 output_dir_v2: Optional[str] = None,
                 fs: dict = None,
                 param_dict: dict = None,
                 **kwargs,
                 ):
        # 3. Build data-iterator
        if data_path_and_name_and_type is None and raw_inputs is not None:
            if isinstance(raw_inputs, torch.Tensor):
                raw_inputs = raw_inputs.numpy()
            data_path_and_name_and_type = [raw_inputs, "speech", "waveform"]
        loader = build_streaming_iterator(
            task_name="asr",
            preprocess_args=speech2text.asr_train_args,
            data_path_and_name_and_type=data_path_and_name_and_type,
            dtype=dtype,
            fs=fs,
            mc=mc,
            batch_size=batch_size,
            key_file=key_file,
            num_workers=num_workers,
        )

        finish_count = 0
        file_count = 1
        # 7 .Start for-loop
        # FIXME(kamo): The output format should be discussed about
        asr_result_list = []
        output_path = output_dir_v2 if output_dir_v2 is not None else output_dir
        if output_path is not None:
            writer = DatadirWriter(output_path)
        else:
            writer = None

        for keys, batch in loader:
            assert isinstance(batch, dict), type(batch)
            assert all(isinstance(s, str) for s in keys), keys
            _bs = len(next(iter(batch.values())))
            assert len(keys) == _bs, f"{len(keys)} != {_bs}"
            # batch = {k: v[0] for k, v in batch.items() if not k.endswith("_lengths")}
            # N-best list of (text, token, token_int, hyp_object)
            try:
                results = speech2text(**batch)
            except TooShortUttError as e:
                logging.warning(f"Utterance {keys} {e}")
                hyp = Hypothesis(score=0.0, scores={}, states={}, yseq=[])
                results = [[" ", ["sil"], [2], hyp]] * nbest

            # Only supporting batch_size==1
            key = keys[0]
            for n, (text, text_id, token, token_int, hyp) in zip(range(1, nbest + 1), results):
                # Create a directory: outdir/{n}best_recog
                if writer is not None:
                    ibest_writer = writer[f"{n}best_recog"]

                    # Write the result to each file
                    ibest_writer["token"][key] = " ".join(token)
                    ibest_writer["token_int"][key] = " ".join(map(str, token_int))
                    ibest_writer["score"][key] = str(hyp.score)
                    ibest_writer["text_id"][key] = text_id

                if text is not None:
                    text_postprocessed, _ = postprocess_utils.sentence_postprocess(token)
                    item = {'key': key, 'value': text_postprocessed}
                    asr_result_list.append(item)
                    finish_count += 1
                    asr_utils.print_progress(finish_count / file_count)
                    if writer is not None:
                        ibest_writer["text"][key] = text

                logging.info("uttid: {}".format(key))
                logging.info("text predictions: {}".format(text))
                logging.info("text_id predictions: {}\n".format(text_id))
        return asr_result_list

    return _forward


def inference_launch(**kwargs):
    if 'mode' in kwargs:
        mode = kwargs['mode']
    else:
        logging.info("Unknown decoding mode.")
        return None
    if mode == "asr":
        return inference_asr(**kwargs)
    elif mode == "uniasr":
        return inference_uniasr(**kwargs)
    elif mode == "paraformer":
        return inference_paraformer(**kwargs)
    elif mode == "paraformer_fake_streaming":
        return inference_paraformer(**kwargs)
    elif mode == "paraformer_streaming":
        return inference_paraformer_online(**kwargs)
    elif mode.startswith("paraformer_vad"):
        return inference_paraformer_vad_punc(**kwargs)
    elif mode == "mfcca":
        return inference_mfcca(**kwargs)
    elif mode == "rnnt":
        return inference_transducer(**kwargs)
    elif mode == "sa_asr":
        return inference_sa_asr(**kwargs)
    else:
        logging.info("Unknown decoding mode: {}".format(mode))
        return None


def get_parser():
    parser = config_argparse.ArgumentParser(
        description="ASR Decoding",
        formatter_class=argparse.ArgumentDefaultsHelpFormatter,
    )

    # Note(kamo): Use '_' instead of '-' as separator.
    # '-' is confusing if written in yaml.
    parser.add_argument(
        "--log_level",
        type=lambda x: x.upper(),
        default="INFO",
        choices=("CRITICAL", "ERROR", "WARNING", "INFO", "DEBUG", "NOTSET"),
        help="The verbose level of logging",
    )

    parser.add_argument("--output_dir", type=str, required=True)
    parser.add_argument(
        "--ngpu",
        type=int,
        default=0,
        help="The number of gpus. 0 indicates CPU mode",
    )
    parser.add_argument(
        "--njob",
        type=int,
        default=1,
        help="The number of jobs for each gpu",
    )
    parser.add_argument(
        "--gpuid_list",
        type=str,
        default="",
        help="The visible gpus",
    )
    parser.add_argument("--seed", type=int, default=0, help="Random seed")
    parser.add_argument(
        "--dtype",
        default="float32",
        choices=["float16", "float32", "float64"],
        help="Data type",
    )
    parser.add_argument(
        "--num_workers",
        type=int,
        default=1,
        help="The number of workers used for DataLoader",
    )

    group = parser.add_argument_group("Input data related")
    group.add_argument(
        "--data_path_and_name_and_type",
        type=str2triple_str,
        required=True,
        action="append",
    )
    group.add_argument("--key_file", type=str_or_none)
    parser.add_argument(
        "--hotword",
        type=str_or_none,
        default=None,
        help="hotword file path or hotwords seperated by space"
    )
    group.add_argument("--allow_variable_data_keys", type=str2bool, default=False)
    group.add_argument(
        "--mc",
        type=bool,
        default=False,
        help="MultiChannel input",
    )

    group = parser.add_argument_group("The model configuration related")
    group.add_argument(
        "--vad_infer_config",
        type=str,
        help="VAD infer configuration",
    )
    group.add_argument(
        "--vad_model_file",
        type=str,
        help="VAD model parameter file",
    )
    group.add_argument(
        "--cmvn_file",
        type=str,
        help="Global CMVN file",
    )
    group.add_argument(
        "--asr_train_config",
        type=str,
        help="ASR training configuration",
    )
    group.add_argument(
        "--asr_model_file",
        type=str,
        help="ASR model parameter file",
    )
    group.add_argument(
        "--lm_train_config",
        type=str,
        help="LM training configuration",
    )
    group.add_argument(
        "--lm_file",
        type=str,
        help="LM parameter file",
    )
    group.add_argument(
        "--word_lm_train_config",
        type=str,
        help="Word LM training configuration",
    )
    group.add_argument(
        "--word_lm_file",
        type=str,
        help="Word LM parameter file",
    )
    group.add_argument(
        "--ngram_file",
        type=str,
        help="N-gram parameter file",
    )
    group.add_argument(
        "--model_tag",
        type=str,
        help="Pretrained model tag. If specify this option, *_train_config and "
             "*_file will be overwritten",
    )
    group.add_argument(
        "--beam_search_config",
        default={},
        help="The keyword arguments for transducer beam search.",
    )

    group = parser.add_argument_group("Beam-search related")
    group.add_argument(
        "--batch_size",
        type=int,
        default=1,
        help="The batch size for inference",
    )
    group.add_argument("--nbest", type=int, default=5, help="Output N-best hypotheses")
    group.add_argument("--beam_size", type=int, default=20, help="Beam size")
    group.add_argument("--penalty", type=float, default=0.0, help="Insertion penalty")
    group.add_argument(
        "--maxlenratio",
        type=float,
        default=0.0,
        help="Input length ratio to obtain max output length. "
             "If maxlenratio=0.0 (default), it uses a end-detect "
             "function "
             "to automatically find maximum hypothesis lengths."
             "If maxlenratio<0.0, its absolute value is interpreted"
             "as a constant max output length",
    )
    group.add_argument(
        "--minlenratio",
        type=float,
        default=0.0,
        help="Input length ratio to obtain min output length",
    )
    group.add_argument(
        "--ctc_weight",
        type=float,
        default=0.0,
        help="CTC weight in joint decoding",
    )
    group.add_argument("--lm_weight", type=float, default=1.0, help="RNNLM weight")
    group.add_argument("--ngram_weight", type=float, default=0.9, help="ngram weight")
    group.add_argument("--streaming", type=str2bool, default=False)
    group.add_argument("--simu_streaming", type=str2bool, default=False)
    group.add_argument("--chunk_size", type=int, default=16)
    group.add_argument("--left_context", type=int, default=16)
    group.add_argument("--right_context", type=int, default=0)
    group.add_argument(
        "--display_partial_hypotheses",
        type=bool,
        default=False,
        help="Whether to display partial hypotheses during chunk-by-chunk inference.",
    )

    group = parser.add_argument_group("Dynamic quantization related")
    group.add_argument(
        "--quantize_asr_model",
        type=bool,
        default=False,
        help="Apply dynamic quantization to ASR model.",
    )
    group.add_argument(
        "--quantize_modules",
        nargs="*",
        default=None,
        help="""Module names to apply dynamic quantization on.
        The module names are provided as a list, where each name is separated
        by a comma (e.g.: --quantize-config=[Linear,LSTM,GRU]).
        Each specified name should be an attribute of 'torch.nn', e.g.:
        torch.nn.Linear, torch.nn.LSTM, torch.nn.GRU, ...""",
    )
    group.add_argument(
        "--quantize_dtype",
        type=str,
        default="qint8",
        choices=["float16", "qint8"],
        help="Dtype for dynamic quantization.",
    )

    group = parser.add_argument_group("Text converter related")
    group.add_argument(
        "--token_type",
        type=str_or_none,
        default=None,
        choices=["char", "bpe", None],
        help="The token type for ASR model. "
             "If not given, refers from the training args",
    )
    group.add_argument(
        "--bpemodel",
        type=str_or_none,
        default=None,
        help="The model path of sentencepiece. "
             "If not given, refers from the training args",
    )
    group.add_argument("--token_num_relax", type=int, default=1, help="")
    group.add_argument("--decoding_ind", type=int, default=0, help="")
    group.add_argument("--decoding_mode", type=str, default="model1", help="")
    group.add_argument(
        "--ctc_weight2",
        type=float,
        default=0.0,
        help="CTC weight in joint decoding",
    )
    return parser


def main(cmd=None):
    print(get_commandline_args(), file=sys.stderr)
    parser = get_parser()
    parser.add_argument(
        "--mode",
        type=str,
        default="asr",
        help="The decoding mode",
    )
    args = parser.parse_args(cmd)
    kwargs = vars(args)
    kwargs.pop("config", None)

    # set logging messages
    logging.basicConfig(
        level=args.log_level,
        format="%(asctime)s (%(module)s:%(lineno)d) %(levelname)s: %(message)s",
    )
    logging.info("Decoding args: {}".format(kwargs))

    # gpu setting
    if args.ngpu > 0:
        jobid = int(args.output_dir.split(".")[-1])
        gpuid = args.gpuid_list.split(",")[(jobid - 1) // args.njob]
        os.environ["CUDA_DEVICE_ORDER"] = "PCI_BUS_ID"
        os.environ["CUDA_VISIBLE_DEVICES"] = gpuid

    inference_pipeline = inference_launch(**kwargs)
    return inference_pipeline(kwargs["data_path_and_name_and_type"], hotword=kwargs.get("hotword", None))


if __name__ == "__main__":
    main()<|MERGE_RESOLUTION|>--- conflicted
+++ resolved
@@ -619,15 +619,12 @@
             data_with_index = [(vadsegments[i], i) for i in range(n)]
             sorted_data = sorted(data_with_index, key=lambda x: x[0][1] - x[0][0])
             results_sorted = []
-<<<<<<< HEAD
-            batch_size_token_ms = batch_size_token * 60
-=======
+            
             batch_size_token_ms = batch_size_token*60
             if speech2text.device == "cpu":
                 batch_size_token_ms = 0
             batch_size_token_ms = max(batch_size_token_ms, sorted_data[0][0][1] - sorted_data[0][0][0])
             
->>>>>>> 34c068d0
             batch_size_token_ms_cum = 0
             beg_idx = 0
             for j, _ in enumerate(range(0, n)):
