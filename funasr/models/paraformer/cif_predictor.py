--- conflicted
+++ resolved
@@ -1,771 +1,743 @@
-#!/usr/bin/env python3
-# -*- encoding: utf-8 -*-
-# Copyright FunASR (https://github.com/alibaba-damo-academy/FunASR). All Rights Reserved.
-#  MIT License  (https://opensource.org/licenses/MIT)
-
-import torch
-import logging
-import numpy as np
-
-from funasr.register import tables
-from funasr.train_utils.device_funcs import to_device
-from funasr.models.transformer.utils.nets_utils import make_pad_mask
-from torch.cuda.amp import autocast
-
-
-@tables.register("predictor_classes", "CifPredictor")
-class CifPredictor(torch.nn.Module):
-    def __init__(
-        self,
-        idim,
-        l_order,
-        r_order,
-        threshold=1.0,
-        dropout=0.1,
-        smooth_factor=1.0,
-        noise_threshold=0,
-        tail_threshold=0.45,
-    ):
-        super().__init__()
-
-        self.pad = torch.nn.ConstantPad1d((l_order, r_order), 0)
-        self.cif_conv1d = torch.nn.Conv1d(idim, idim, l_order + r_order + 1, groups=idim)
-        self.cif_output = torch.nn.Linear(idim, 1)
-        self.dropout = torch.nn.Dropout(p=dropout)
-        self.threshold = threshold
-        self.smooth_factor = smooth_factor
-        self.noise_threshold = noise_threshold
-        self.tail_threshold = tail_threshold
-
-    def forward(
-        self,
-        hidden,
-        target_label=None,
-        mask=None,
-        ignore_id=-1,
-        mask_chunk_predictor=None,
-        target_label_length=None,
-    ):
-
-        with autocast(False):
-            h = hidden
-            context = h.transpose(1, 2)
-            queries = self.pad(context)
-            memory = self.cif_conv1d(queries)
-            output = memory + context
-            output = self.dropout(output)
-            output = output.transpose(1, 2)
-            output = torch.relu(output)
-            output = self.cif_output(output)
-            alphas = torch.sigmoid(output)
-            alphas = torch.nn.functional.relu(alphas * self.smooth_factor - self.noise_threshold)
-            if mask is not None:
-                mask = mask.transpose(-1, -2).float()
-                alphas = alphas * mask
-            if mask_chunk_predictor is not None:
-                alphas = alphas * mask_chunk_predictor
-            alphas = alphas.squeeze(-1)
-            mask = mask.squeeze(-1)
-            if target_label_length is not None:
-                target_length = target_label_length
-            elif target_label is not None:
-                target_length = (target_label != ignore_id).float().sum(-1)
-            else:
-                target_length = None
-            token_num = alphas.sum(-1)
-            if target_length is not None:
-                alphas *= (target_length / token_num)[:, None].repeat(1, alphas.size(1))
-            elif self.tail_threshold > 0.0:
-                hidden, alphas, token_num = self.tail_process_fn(
-                    hidden, alphas, token_num, mask=mask
-                )
-
-            acoustic_embeds, cif_peak = cif_v1(hidden, alphas, self.threshold)
-
-            if target_length is None and self.tail_threshold > 0.0:
-                token_num_int = torch.max(token_num).type(torch.int32).item()
-                acoustic_embeds = acoustic_embeds[:, :token_num_int, :]
-
-        return acoustic_embeds, token_num, alphas, cif_peak
-
-    def tail_process_fn(self, hidden, alphas, token_num=None, mask=None):
-        b, t, d = hidden.size()
-        tail_threshold = self.tail_threshold
-        if mask is not None:
-            zeros_t = torch.zeros((b, 1), dtype=torch.float32, device=alphas.device)
-            ones_t = torch.ones_like(zeros_t)
-            mask_1 = torch.cat([mask, zeros_t], dim=1)
-            mask_2 = torch.cat([ones_t, mask], dim=1)
-            mask = mask_2 - mask_1
-            tail_threshold = mask * tail_threshold
-            alphas = torch.cat([alphas, zeros_t], dim=1)
-            alphas = torch.add(alphas, tail_threshold)
-        else:
-            tail_threshold = torch.tensor([tail_threshold], dtype=alphas.dtype).to(alphas.device)
-            tail_threshold = torch.reshape(tail_threshold, (1, 1))
-            alphas = torch.cat([alphas, tail_threshold], dim=1)
-        zeros = torch.zeros((b, 1, d), dtype=hidden.dtype).to(hidden.device)
-        hidden = torch.cat([hidden, zeros], dim=1)
-        token_num = alphas.sum(dim=-1)
-        token_num_floor = torch.floor(token_num)
-
-        return hidden, alphas, token_num_floor
-
-    def gen_frame_alignments(
-        self, alphas: torch.Tensor = None, encoder_sequence_length: torch.Tensor = None
-    ):
-        batch_size, maximum_length = alphas.size()
-        int_type = torch.int32
-
-        is_training = self.training
-        if is_training:
-            token_num = torch.round(torch.sum(alphas, dim=1)).type(int_type)
-        else:
-            token_num = torch.floor(torch.sum(alphas, dim=1)).type(int_type)
-
-        max_token_num = torch.max(token_num).item()
-
-        alphas_cumsum = torch.cumsum(alphas, dim=1)
-        alphas_cumsum = torch.floor(alphas_cumsum).type(int_type)
-        alphas_cumsum = alphas_cumsum[:, None, :].repeat(1, max_token_num, 1)
-
-        index = torch.ones([batch_size, max_token_num], dtype=int_type)
-        index = torch.cumsum(index, dim=1)
-        index = index[:, :, None].repeat(1, 1, maximum_length).to(alphas_cumsum.device)
-
-        index_div = torch.floor(torch.true_divide(alphas_cumsum, index)).type(int_type)
-        index_div_bool_zeros = index_div.eq(0)
-        index_div_bool_zeros_count = torch.sum(index_div_bool_zeros, dim=-1) + 1
-        index_div_bool_zeros_count = torch.clamp(
-            index_div_bool_zeros_count, 0, encoder_sequence_length.max()
-        )
-        token_num_mask = (~make_pad_mask(token_num, maxlen=max_token_num)).to(token_num.device)
-        index_div_bool_zeros_count *= token_num_mask
-
-        index_div_bool_zeros_count_tile = index_div_bool_zeros_count[:, :, None].repeat(
-            1, 1, maximum_length
-        )
-        ones = torch.ones_like(index_div_bool_zeros_count_tile)
-        zeros = torch.zeros_like(index_div_bool_zeros_count_tile)
-        ones = torch.cumsum(ones, dim=2)
-        cond = index_div_bool_zeros_count_tile == ones
-        index_div_bool_zeros_count_tile = torch.where(cond, zeros, ones)
-
-        index_div_bool_zeros_count_tile_bool = index_div_bool_zeros_count_tile.type(torch.bool)
-        index_div_bool_zeros_count_tile = 1 - index_div_bool_zeros_count_tile_bool.type(int_type)
-        index_div_bool_zeros_count_tile_out = torch.sum(index_div_bool_zeros_count_tile, dim=1)
-        index_div_bool_zeros_count_tile_out = index_div_bool_zeros_count_tile_out.type(int_type)
-        predictor_mask = (
-            (~make_pad_mask(encoder_sequence_length, maxlen=encoder_sequence_length.max()))
-            .type(int_type)
-            .to(encoder_sequence_length.device)
-        )
-        index_div_bool_zeros_count_tile_out = index_div_bool_zeros_count_tile_out * predictor_mask
-
-        predictor_alignments = index_div_bool_zeros_count_tile_out
-        predictor_alignments_length = predictor_alignments.sum(-1).type(
-            encoder_sequence_length.dtype
-        )
-        return predictor_alignments.detach(), predictor_alignments_length.detach()
-
-
-@tables.register("predictor_classes", "CifPredictorV2")
-class CifPredictorV2(torch.nn.Module):
-    def __init__(
-        self,
-        idim,
-        l_order,
-        r_order,
-        threshold=1.0,
-        dropout=0.1,
-        smooth_factor=1.0,
-        noise_threshold=0,
-        tail_threshold=0.0,
-        tf2torch_tensor_name_prefix_torch="predictor",
-        tf2torch_tensor_name_prefix_tf="seq2seq/cif",
-        tail_mask=True,
-    ):
-        super().__init__()
-
-        self.pad = torch.nn.ConstantPad1d((l_order, r_order), 0)
-        self.cif_conv1d = torch.nn.Conv1d(idim, idim, l_order + r_order + 1)
-        self.cif_output = torch.nn.Linear(idim, 1)
-        self.dropout = torch.nn.Dropout(p=dropout)
-        self.threshold = threshold
-        self.smooth_factor = smooth_factor
-        self.noise_threshold = noise_threshold
-        self.tail_threshold = tail_threshold
-        self.tf2torch_tensor_name_prefix_torch = tf2torch_tensor_name_prefix_torch
-        self.tf2torch_tensor_name_prefix_tf = tf2torch_tensor_name_prefix_tf
-        self.tail_mask = tail_mask
-
-    def forward(
-        self,
-        hidden,
-        target_label=None,
-        mask=None,
-        ignore_id=-1,
-        mask_chunk_predictor=None,
-        target_label_length=None,
-    ):
-
-        with autocast(False):
-            h = hidden
-            context = h.transpose(1, 2)
-            queries = self.pad(context)
-            output = torch.relu(self.cif_conv1d(queries))
-            output = output.transpose(1, 2)
-
-            output = self.cif_output(output)
-            alphas = torch.sigmoid(output)
-            alphas = torch.nn.functional.relu(alphas * self.smooth_factor - self.noise_threshold)
-            if mask is not None:
-                mask = mask.transpose(-1, -2).float()
-                alphas = alphas * mask
-            if mask_chunk_predictor is not None:
-                alphas = alphas * mask_chunk_predictor
-            alphas = alphas.squeeze(-1)
-            mask = mask.squeeze(-1)
-            if target_label_length is not None:
-                target_length = target_label_length.squeeze(-1)
-            elif target_label is not None:
-                target_length = (target_label != ignore_id).float().sum(-1)
-            else:
-                target_length = None
-            token_num = alphas.sum(-1)
-            if target_length is not None:
-                alphas *= (target_length / token_num)[:, None].repeat(1, alphas.size(1))
-            elif self.tail_threshold > 0.0:
-                if self.tail_mask:
-                    hidden, alphas, token_num = self.tail_process_fn(
-                        hidden, alphas, token_num, mask=mask
-                    )
-                else:
-                    hidden, alphas, token_num = self.tail_process_fn(
-                        hidden, alphas, token_num, mask=None
-                    )
-
-            acoustic_embeds, cif_peak = cif_v1(hidden, alphas, self.threshold)
-            if target_length is None and self.tail_threshold > 0.0:
-                token_num_int = torch.max(token_num).type(torch.int32).item()
-                acoustic_embeds = acoustic_embeds[:, :token_num_int, :]
-
-        return acoustic_embeds, token_num, alphas, cif_peak
-
-    def forward_chunk(self, hidden, cache=None, **kwargs):
-        is_final = kwargs.get("is_final", False)
-        batch_size, len_time, hidden_size = hidden.shape
-        h = hidden
-        context = h.transpose(1, 2)
-        queries = self.pad(context)
-        output = torch.relu(self.cif_conv1d(queries))
-        output = output.transpose(1, 2)
-        output = self.cif_output(output)
-        alphas = torch.sigmoid(output)
-        alphas = torch.nn.functional.relu(alphas * self.smooth_factor - self.noise_threshold)
-
-        alphas = alphas.squeeze(-1)
-
-        token_length = []
-        list_fires = []
-        list_frames = []
-        cache_alphas = []
-        cache_hiddens = []
-
-        if cache is not None and "chunk_size" in cache:
-            alphas[:, : cache["chunk_size"][0]] = 0.0
-            if not is_final:
-                alphas[:, sum(cache["chunk_size"][:2]) :] = 0.0
-        if cache is not None and "cif_alphas" in cache and "cif_hidden" in cache:
-            cache["cif_hidden"] = to_device(cache["cif_hidden"], device=hidden.device)
-            cache["cif_alphas"] = to_device(cache["cif_alphas"], device=alphas.device)
-            hidden = torch.cat((cache["cif_hidden"], hidden), dim=1)
-            alphas = torch.cat((cache["cif_alphas"], alphas), dim=1)
-        if cache is not None and is_final:
-            tail_hidden = torch.zeros((batch_size, 1, hidden_size), device=hidden.device)
-            tail_alphas = torch.tensor([[self.tail_threshold]], device=alphas.device)
-            tail_alphas = torch.tile(tail_alphas, (batch_size, 1))
-            hidden = torch.cat((hidden, tail_hidden), dim=1)
-            alphas = torch.cat((alphas, tail_alphas), dim=1)
-
-        len_time = alphas.shape[1]
-        for b in range(batch_size):
-            integrate = 0.0
-            frames = torch.zeros((hidden_size), device=hidden.device)
-            list_frame = []
-            list_fire = []
-            for t in range(len_time):
-                alpha = alphas[b][t]
-                if alpha + integrate < self.threshold:
-                    integrate += alpha
-                    list_fire.append(integrate)
-                    frames += alpha * hidden[b][t]
-                else:
-                    frames += (self.threshold - integrate) * hidden[b][t]
-                    list_frame.append(frames)
-                    integrate += alpha
-                    list_fire.append(integrate)
-                    integrate -= self.threshold
-                    frames = integrate * hidden[b][t]
-
-            cache_alphas.append(integrate)
-            if integrate > 0.0:
-                cache_hiddens.append(frames / integrate)
-            else:
-                cache_hiddens.append(frames)
-
-            token_length.append(torch.tensor(len(list_frame), device=alphas.device))
-            list_fires.append(list_fire)
-            list_frames.append(list_frame)
-
-        cache["cif_alphas"] = torch.stack(cache_alphas, axis=0)
-        cache["cif_alphas"] = torch.unsqueeze(cache["cif_alphas"], axis=0)
-        cache["cif_hidden"] = torch.stack(cache_hiddens, axis=0)
-        cache["cif_hidden"] = torch.unsqueeze(cache["cif_hidden"], axis=0)
-
-        max_token_len = max(token_length)
-        if max_token_len == 0:
-            return hidden, torch.stack(token_length, 0), None, None
-        list_ls = []
-        for b in range(batch_size):
-            pad_frames = torch.zeros(
-                (max_token_len - token_length[b], hidden_size), device=alphas.device
-            )
-            if token_length[b] == 0:
-                list_ls.append(pad_frames)
-            else:
-                list_frames[b] = torch.stack(list_frames[b])
-                list_ls.append(torch.cat((list_frames[b], pad_frames), dim=0))
-
-        cache["cif_alphas"] = torch.stack(cache_alphas, axis=0)
-        cache["cif_alphas"] = torch.unsqueeze(cache["cif_alphas"], axis=0)
-        cache["cif_hidden"] = torch.stack(cache_hiddens, axis=0)
-        cache["cif_hidden"] = torch.unsqueeze(cache["cif_hidden"], axis=0)
-        return torch.stack(list_ls, 0), torch.stack(token_length, 0), None, None
-
-    def tail_process_fn(self, hidden, alphas, token_num=None, mask=None):
-        b, t, d = hidden.size()
-        tail_threshold = self.tail_threshold
-        if mask is not None:
-            zeros_t = torch.zeros((b, 1), dtype=torch.float32, device=alphas.device)
-            ones_t = torch.ones_like(zeros_t)
-            mask_1 = torch.cat([mask, zeros_t], dim=1)
-            mask_2 = torch.cat([ones_t, mask], dim=1)
-            mask = mask_2 - mask_1
-            tail_threshold = mask * tail_threshold
-            alphas = torch.cat([alphas, zeros_t], dim=1)
-            alphas = torch.add(alphas, tail_threshold)
-        else:
-            tail_threshold = torch.tensor([tail_threshold], dtype=alphas.dtype).to(alphas.device)
-            tail_threshold = torch.reshape(tail_threshold, (1, 1))
-            if b > 1:
-                alphas = torch.cat([alphas, tail_threshold.repeat(b, 1)], dim=1)
-            else:
-                alphas = torch.cat([alphas, tail_threshold], dim=1)
-        zeros = torch.zeros((b, 1, d), dtype=hidden.dtype).to(hidden.device)
-        hidden = torch.cat([hidden, zeros], dim=1)
-        token_num = alphas.sum(dim=-1)
-        token_num_floor = torch.floor(token_num)
-
-        return hidden, alphas, token_num_floor
-
-    def gen_frame_alignments(
-        self, alphas: torch.Tensor = None, encoder_sequence_length: torch.Tensor = None
-    ):
-        batch_size, maximum_length = alphas.size()
-        int_type = torch.int32
-
-        is_training = self.training
-        if is_training:
-            token_num = torch.round(torch.sum(alphas, dim=1)).type(int_type)
-        else:
-            token_num = torch.floor(torch.sum(alphas, dim=1)).type(int_type)
-
-        max_token_num = torch.max(token_num).item()
-
-        alphas_cumsum = torch.cumsum(alphas, dim=1)
-        alphas_cumsum = torch.floor(alphas_cumsum).type(int_type)
-        alphas_cumsum = alphas_cumsum[:, None, :].repeat(1, max_token_num, 1)
-
-        index = torch.ones([batch_size, max_token_num], dtype=int_type)
-        index = torch.cumsum(index, dim=1)
-        index = index[:, :, None].repeat(1, 1, maximum_length).to(alphas_cumsum.device)
-
-        index_div = torch.floor(torch.true_divide(alphas_cumsum, index)).type(int_type)
-        index_div_bool_zeros = index_div.eq(0)
-        index_div_bool_zeros_count = torch.sum(index_div_bool_zeros, dim=-1) + 1
-        index_div_bool_zeros_count = torch.clamp(
-            index_div_bool_zeros_count, 0, encoder_sequence_length.max()
-        )
-        token_num_mask = (~make_pad_mask(token_num, maxlen=max_token_num)).to(token_num.device)
-        index_div_bool_zeros_count *= token_num_mask
-
-        index_div_bool_zeros_count_tile = index_div_bool_zeros_count[:, :, None].repeat(
-            1, 1, maximum_length
-        )
-        ones = torch.ones_like(index_div_bool_zeros_count_tile)
-        zeros = torch.zeros_like(index_div_bool_zeros_count_tile)
-        ones = torch.cumsum(ones, dim=2)
-        cond = index_div_bool_zeros_count_tile == ones
-        index_div_bool_zeros_count_tile = torch.where(cond, zeros, ones)
-
-        index_div_bool_zeros_count_tile_bool = index_div_bool_zeros_count_tile.type(torch.bool)
-        index_div_bool_zeros_count_tile = 1 - index_div_bool_zeros_count_tile_bool.type(int_type)
-        index_div_bool_zeros_count_tile_out = torch.sum(index_div_bool_zeros_count_tile, dim=1)
-        index_div_bool_zeros_count_tile_out = index_div_bool_zeros_count_tile_out.type(int_type)
-        predictor_mask = (
-            (~make_pad_mask(encoder_sequence_length, maxlen=encoder_sequence_length.max()))
-            .type(int_type)
-            .to(encoder_sequence_length.device)
-        )
-        index_div_bool_zeros_count_tile_out = index_div_bool_zeros_count_tile_out * predictor_mask
-
-        predictor_alignments = index_div_bool_zeros_count_tile_out
-        predictor_alignments_length = predictor_alignments.sum(-1).type(
-            encoder_sequence_length.dtype
-        )
-        return predictor_alignments.detach(), predictor_alignments_length.detach()
-
-
-@tables.register("predictor_classes", "CifPredictorV2Export")
-class CifPredictorV2Export(torch.nn.Module):
-    def __init__(self, model, **kwargs):
-        super().__init__()
-
-        self.pad = model.pad
-        self.cif_conv1d = model.cif_conv1d
-        self.cif_output = model.cif_output
-        self.threshold = model.threshold
-        self.smooth_factor = model.smooth_factor
-        self.noise_threshold = model.noise_threshold
-        self.tail_threshold = model.tail_threshold
-
-    def forward(
-        self,
-        hidden: torch.Tensor,
-        mask: torch.Tensor,
-    ):
-        alphas, token_num = self.forward_cnn(hidden, mask)
-        mask = mask.transpose(-1, -2).float()
-        mask = mask.squeeze(-1)
-        hidden, alphas, token_num = self.tail_process_fn(hidden, alphas, mask=mask)
-        acoustic_embeds, cif_peak = cif_v1_export(hidden, alphas, self.threshold)
-
-        return acoustic_embeds, token_num, alphas, cif_peak
-
-    def forward_cnn(
-        self,
-        hidden: torch.Tensor,
-        mask: torch.Tensor,
-    ):
-        h = hidden
-        context = h.transpose(1, 2)
-        queries = self.pad(context)
-        output = torch.relu(self.cif_conv1d(queries))
-        output = output.transpose(1, 2)
-
-        output = self.cif_output(output)
-        alphas = torch.sigmoid(output)
-        alphas = torch.nn.functional.relu(alphas * self.smooth_factor - self.noise_threshold)
-        mask = mask.transpose(-1, -2).float()
-        alphas = alphas * mask
-        alphas = alphas.squeeze(-1)
-        token_num = alphas.sum(-1)
-
-        return alphas, token_num
-
-    def tail_process_fn(self, hidden, alphas, token_num=None, mask=None):
-        b, t, d = hidden.size()
-        tail_threshold = self.tail_threshold
-
-        zeros_t = torch.zeros((b, 1), dtype=torch.float32, device=alphas.device)
-        ones_t = torch.ones_like(zeros_t)
-
-        mask_1 = torch.cat([mask, zeros_t], dim=1)
-        mask_2 = torch.cat([ones_t, mask], dim=1)
-        mask = mask_2 - mask_1
-        tail_threshold = mask * tail_threshold
-        alphas = torch.cat([alphas, zeros_t], dim=1)
-        alphas = torch.add(alphas, tail_threshold)
-
-        zeros = torch.zeros((b, 1, d), dtype=hidden.dtype).to(hidden.device)
-        hidden = torch.cat([hidden, zeros], dim=1)
-        token_num = alphas.sum(dim=-1)
-        token_num_floor = torch.floor(token_num)
-
-        return hidden, alphas, token_num_floor
-@torch.jit.script
-def cif_v1_export(hidden, alphas, threshold: float):
-    device = hidden.device
-    dtype = hidden.dtype
-    batch_size, len_time, hidden_size = hidden.size()
-    threshold = torch.tensor([threshold], dtype=alphas.dtype).to(alphas.device)
-
-    frames = torch.zeros(batch_size, len_time, hidden_size, dtype=dtype, device=device)
-    fires = torch.zeros(batch_size, len_time, dtype=dtype, device=device)
-
-<<<<<<< HEAD
-    prefix_sum = torch.cumsum(alphas, dim=1, dtype=torch.float64).to(torch.float32) # cumsum precision degradation cause wrong result in extreme 
-=======
-    prefix_sum = torch.cumsum(alphas, dim=1)
->>>>>>> de0b35b3
-    prefix_sum_floor = torch.floor(prefix_sum)
-    dislocation_prefix_sum = torch.roll(prefix_sum, 1, dims=1)
-    dislocation_prefix_sum_floor = torch.floor(dislocation_prefix_sum)
-
-    dislocation_prefix_sum_floor[:, 0] = 0
-    dislocation_diff = prefix_sum_floor - dislocation_prefix_sum_floor
-
-    fire_idxs = dislocation_diff > 0
-    fires[fire_idxs] = 1
-    fires = fires + prefix_sum - prefix_sum_floor
-
-    prefix_sum_hidden = torch.cumsum(
-        alphas.unsqueeze(-1).tile((1, 1, hidden_size)) * hidden, dim=1
-    )
-
-    frames = prefix_sum_hidden[fire_idxs]
-    shift_frames = torch.roll(frames, 1, dims=0)
-
-    batch_len = fire_idxs.sum(1)
-    batch_idxs = torch.cumsum(batch_len, dim=0)
-    shift_batch_idxs = torch.roll(batch_idxs, 1, dims=0)
-    shift_batch_idxs[0] = 0
-    shift_frames[shift_batch_idxs] = 0
-
-    remains = fires - torch.floor(fires)
-    remain_frames = (
-        remains[fire_idxs].unsqueeze(-1).tile((1, hidden_size)) * hidden[fire_idxs]
-    )
-
-    shift_remain_frames = torch.roll(remain_frames, 1, dims=0)
-    shift_remain_frames[shift_batch_idxs] = 0
-
-    frames = frames - shift_frames + shift_remain_frames - remain_frames
-
-<<<<<<< HEAD
-    max_label_len = alphas.sum(dim=-1)
-    max_label_len = torch.floor(max_label_len).max().to(dtype=torch.int64)
-=======
-    max_label_len = batch_len.max()
->>>>>>> de0b35b3
-
-    frame_fires = torch.zeros(
-        batch_size, max_label_len, hidden_size, dtype=dtype, device=device
-    )
-    indices = torch.arange(max_label_len, device=device).expand(batch_size, -1)
-    frame_fires_idxs = indices < batch_len.unsqueeze(1)
-    frame_fires[frame_fires_idxs] = frames
-    return frame_fires, fires
-
-@torch.jit.script
-def cif_export(hidden, alphas, threshold: float):
-    batch_size, len_time, hidden_size = hidden.size()
-    threshold = torch.tensor([threshold], dtype=alphas.dtype).to(alphas.device)
-
-    # loop varss
-    integrate = torch.zeros([batch_size], dtype=alphas.dtype, device=hidden.device)
-    frame = torch.zeros([batch_size, hidden_size], dtype=hidden.dtype, device=hidden.device)
-    # intermediate vars along time
-    list_fires = []
-    list_frames = []
-
-    for t in range(len_time):
-        alpha = alphas[:, t]
-        distribution_completion = (
-            torch.ones([batch_size], dtype=alphas.dtype, device=hidden.device) - integrate
-        )
-
-        integrate += alpha
-        list_fires.append(integrate)
-
-        fire_place = integrate >= threshold
-        integrate = torch.where(
-            fire_place,
-            integrate - torch.ones([batch_size], dtype=alphas.dtype, device=hidden.device),
-            integrate,
-        )
-        cur = torch.where(fire_place, distribution_completion, alpha)
-        remainds = alpha - cur
-
-        frame += cur[:, None] * hidden[:, t, :]
-        list_frames.append(frame)
-        frame = torch.where(
-            fire_place[:, None].repeat(1, hidden_size), remainds[:, None] * hidden[:, t, :], frame
-        )
-
-    fires = torch.stack(list_fires, 1)
-    frames = torch.stack(list_frames, 1)
-
-    fire_idxs = fires >= threshold
-    frame_fires = torch.zeros_like(hidden)
-    max_label_len = frames[0, fire_idxs[0]].size(0)
-    for b in range(batch_size):
-        frame_fire = frames[b, fire_idxs[b]]
-        frame_len = frame_fire.size(0)
-        frame_fires[b, :frame_len, :] = frame_fire
-
-        if frame_len >= max_label_len:
-            max_label_len = frame_len
-    frame_fires = frame_fires[:, :max_label_len, :]
-    return frame_fires, fires
-
-
-class mae_loss(torch.nn.Module):
-
-    def __init__(self, normalize_length=False):
-        super(mae_loss, self).__init__()
-        self.normalize_length = normalize_length
-        self.criterion = torch.nn.L1Loss(reduction="sum")
-
-    def forward(self, token_length, pre_token_length):
-        loss_token_normalizer = token_length.size(0)
-        if self.normalize_length:
-            loss_token_normalizer = token_length.sum().type(torch.float32)
-        loss = self.criterion(token_length, pre_token_length)
-        loss = loss / loss_token_normalizer
-        return loss
-
-
-def cif(hidden, alphas, threshold):
-    batch_size, len_time, hidden_size = hidden.size()
-
-    # loop varss
-    integrate = torch.zeros([batch_size], device=hidden.device)
-    frame = torch.zeros([batch_size, hidden_size], device=hidden.device)
-    # intermediate vars along time
-    list_fires = []
-    list_frames = []
-
-    for t in range(len_time):
-        alpha = alphas[:, t]
-        distribution_completion = torch.ones([batch_size], device=hidden.device) - integrate
-
-        integrate += alpha
-        list_fires.append(integrate)
-
-        fire_place = integrate >= threshold
-        integrate = torch.where(
-            fire_place, integrate - torch.ones([batch_size], device=hidden.device), integrate
-        )
-        cur = torch.where(fire_place, distribution_completion, alpha)
-        remainds = alpha - cur
-
-        frame += cur[:, None] * hidden[:, t, :]
-        list_frames.append(frame)
-        frame = torch.where(
-            fire_place[:, None].repeat(1, hidden_size), remainds[:, None] * hidden[:, t, :], frame
-        )
-
-    fires = torch.stack(list_fires, 1)
-    frames = torch.stack(list_frames, 1)
-    list_ls = []
-    len_labels = torch.round(alphas.sum(-1)).int()
-    max_label_len = len_labels.max()
-    for b in range(batch_size):
-        fire = fires[b, :]
-        l = torch.index_select(frames[b, :, :], 0, torch.nonzero(fire >= threshold).squeeze())
-        pad_l = torch.zeros([max_label_len - l.size(0), hidden_size], device=hidden.device)
-        list_ls.append(torch.cat([l, pad_l], 0))
-    return torch.stack(list_ls, 0), fires
-
-
-def cif_wo_hidden_v1(alphas, threshold, return_fire_idxs=False):
-    batch_size, len_time = alphas.size()
-    device = alphas.device
-    dtype = alphas.dtype
-
-    threshold = torch.tensor([threshold], dtype=alphas.dtype).to(alphas.device)
-
-    fires = torch.zeros(batch_size, len_time, dtype=dtype, device=device)
-
-<<<<<<< HEAD
-    prefix_sum = torch.cumsum(alphas, dim=1, dtype=torch.float64).to(torch.float32) # cumsum precision degradation cause wrong result in extreme 
-=======
-    prefix_sum = torch.cumsum(alphas, dim=1)
->>>>>>> de0b35b3
-    prefix_sum_floor = torch.floor(prefix_sum)
-    dislocation_prefix_sum = torch.roll(prefix_sum, 1, dims=1)
-    dislocation_prefix_sum_floor = torch.floor(dislocation_prefix_sum)
-
-    dislocation_prefix_sum_floor[:, 0] = 0
-    dislocation_diff = prefix_sum_floor - dislocation_prefix_sum_floor
-
-    fire_idxs = dislocation_diff > 0
-    fires[fire_idxs] = 1
-    fires = fires + prefix_sum - prefix_sum_floor
-    if return_fire_idxs:
-        return fires, fire_idxs
-    return fires
-
-
-def cif_v1(hidden, alphas, threshold):
-    fires, fire_idxs = cif_wo_hidden_v1(alphas, threshold, return_fire_idxs=True)
-
-    device = hidden.device
-    dtype = hidden.dtype
-    batch_size, len_time, hidden_size = hidden.size()
-    frames = torch.zeros(batch_size, len_time, hidden_size,
-                         dtype=dtype, device=device)
-    prefix_sum_hidden = torch.cumsum(
-        alphas.unsqueeze(-1).tile((1, 1, hidden_size)) * hidden, dim=1
-    )
-
-    frames = prefix_sum_hidden[fire_idxs]
-    shift_frames = torch.roll(frames, 1, dims=0)
-
-    batch_len = fire_idxs.sum(1)
-    batch_idxs = torch.cumsum(batch_len, dim=0)
-    shift_batch_idxs = torch.roll(batch_idxs, 1, dims=0)
-    shift_batch_idxs[0] = 0
-    shift_frames[shift_batch_idxs] = 0
-
-    remains = fires - torch.floor(fires)
-    remain_frames = (
-        remains[fire_idxs].unsqueeze(-1).tile((1,
-                                               hidden_size)) * hidden[fire_idxs]
-    )
-
-    shift_remain_frames = torch.roll(remain_frames, 1, dims=0)
-    shift_remain_frames[shift_batch_idxs] = 0
-
-    frames = frames - shift_frames + shift_remain_frames - remain_frames
-
-<<<<<<< HEAD
-    max_label_len = torch.round(alphas.sum(-1)).int().max() # torch.round to calculate the max length
-=======
-    max_label_len = batch_len.max()
->>>>>>> de0b35b3
-
-    frame_fires = torch.zeros(
-        batch_size, max_label_len, hidden_size, dtype=dtype, device=device
-    )
-    indices = torch.arange(max_label_len, device=device).expand(batch_size, -1)
-    frame_fires_idxs = indices < batch_len.unsqueeze(1)
-    frame_fires[frame_fires_idxs] = frames
-    return frame_fires, fires
-
-
-def cif_wo_hidden(alphas, threshold):
-    batch_size, len_time = alphas.size()
-
-    # loop varss
-    integrate = torch.zeros([batch_size], device=alphas.device)
-    # intermediate vars along time
-    list_fires = []
-
-    for t in range(len_time):
-        alpha = alphas[:, t]
-
-        integrate += alpha
-        list_fires.append(integrate)
-
-        fire_place = integrate >= threshold
-        integrate = torch.where(
-            fire_place,
-            integrate - torch.ones([batch_size], device=alphas.device) * threshold,
-            integrate,
-        )
-
-    fires = torch.stack(list_fires, 1)
-    return fires
+#!/usr/bin/env python3
+# -*- encoding: utf-8 -*-
+# Copyright FunASR (https://github.com/alibaba-damo-academy/FunASR). All Rights Reserved.
+#  MIT License  (https://opensource.org/licenses/MIT)
+
+import torch
+import logging
+import numpy as np
+
+from funasr.register import tables
+from funasr.train_utils.device_funcs import to_device
+from funasr.models.transformer.utils.nets_utils import make_pad_mask
+from torch.cuda.amp import autocast
+
+
+@tables.register("predictor_classes", "CifPredictor")
+class CifPredictor(torch.nn.Module):
+    def __init__(
+        self,
+        idim,
+        l_order,
+        r_order,
+        threshold=1.0,
+        dropout=0.1,
+        smooth_factor=1.0,
+        noise_threshold=0,
+        tail_threshold=0.45,
+    ):
+        super().__init__()
+
+        self.pad = torch.nn.ConstantPad1d((l_order, r_order), 0)
+        self.cif_conv1d = torch.nn.Conv1d(idim, idim, l_order + r_order + 1, groups=idim)
+        self.cif_output = torch.nn.Linear(idim, 1)
+        self.dropout = torch.nn.Dropout(p=dropout)
+        self.threshold = threshold
+        self.smooth_factor = smooth_factor
+        self.noise_threshold = noise_threshold
+        self.tail_threshold = tail_threshold
+
+    def forward(
+        self,
+        hidden,
+        target_label=None,
+        mask=None,
+        ignore_id=-1,
+        mask_chunk_predictor=None,
+        target_label_length=None,
+    ):
+
+        with autocast(False):
+            h = hidden
+            context = h.transpose(1, 2)
+            queries = self.pad(context)
+            memory = self.cif_conv1d(queries)
+            output = memory + context
+            output = self.dropout(output)
+            output = output.transpose(1, 2)
+            output = torch.relu(output)
+            output = self.cif_output(output)
+            alphas = torch.sigmoid(output)
+            alphas = torch.nn.functional.relu(alphas * self.smooth_factor - self.noise_threshold)
+            if mask is not None:
+                mask = mask.transpose(-1, -2).float()
+                alphas = alphas * mask
+            if mask_chunk_predictor is not None:
+                alphas = alphas * mask_chunk_predictor
+            alphas = alphas.squeeze(-1)
+            mask = mask.squeeze(-1)
+            if target_label_length is not None:
+                target_length = target_label_length
+            elif target_label is not None:
+                target_length = (target_label != ignore_id).float().sum(-1)
+            else:
+                target_length = None
+            token_num = alphas.sum(-1)
+            if target_length is not None:
+                alphas *= (target_length / token_num)[:, None].repeat(1, alphas.size(1))
+            elif self.tail_threshold > 0.0:
+                hidden, alphas, token_num = self.tail_process_fn(
+                    hidden, alphas, token_num, mask=mask
+                )
+
+            acoustic_embeds, cif_peak = cif_v1(hidden, alphas, self.threshold)
+
+            if target_length is None and self.tail_threshold > 0.0:
+                token_num_int = torch.max(token_num).type(torch.int32).item()
+                acoustic_embeds = acoustic_embeds[:, :token_num_int, :]
+
+        return acoustic_embeds, token_num, alphas, cif_peak
+
+    def tail_process_fn(self, hidden, alphas, token_num=None, mask=None):
+        b, t, d = hidden.size()
+        tail_threshold = self.tail_threshold
+        if mask is not None:
+            zeros_t = torch.zeros((b, 1), dtype=torch.float32, device=alphas.device)
+            ones_t = torch.ones_like(zeros_t)
+            mask_1 = torch.cat([mask, zeros_t], dim=1)
+            mask_2 = torch.cat([ones_t, mask], dim=1)
+            mask = mask_2 - mask_1
+            tail_threshold = mask * tail_threshold
+            alphas = torch.cat([alphas, zeros_t], dim=1)
+            alphas = torch.add(alphas, tail_threshold)
+        else:
+            tail_threshold = torch.tensor([tail_threshold], dtype=alphas.dtype).to(alphas.device)
+            tail_threshold = torch.reshape(tail_threshold, (1, 1))
+            alphas = torch.cat([alphas, tail_threshold], dim=1)
+        zeros = torch.zeros((b, 1, d), dtype=hidden.dtype).to(hidden.device)
+        hidden = torch.cat([hidden, zeros], dim=1)
+        token_num = alphas.sum(dim=-1)
+        token_num_floor = torch.floor(token_num)
+
+        return hidden, alphas, token_num_floor
+
+    def gen_frame_alignments(
+        self, alphas: torch.Tensor = None, encoder_sequence_length: torch.Tensor = None
+    ):
+        batch_size, maximum_length = alphas.size()
+        int_type = torch.int32
+
+        is_training = self.training
+        if is_training:
+            token_num = torch.round(torch.sum(alphas, dim=1)).type(int_type)
+        else:
+            token_num = torch.floor(torch.sum(alphas, dim=1)).type(int_type)
+
+        max_token_num = torch.max(token_num).item()
+
+        alphas_cumsum = torch.cumsum(alphas, dim=1)
+        alphas_cumsum = torch.floor(alphas_cumsum).type(int_type)
+        alphas_cumsum = alphas_cumsum[:, None, :].repeat(1, max_token_num, 1)
+
+        index = torch.ones([batch_size, max_token_num], dtype=int_type)
+        index = torch.cumsum(index, dim=1)
+        index = index[:, :, None].repeat(1, 1, maximum_length).to(alphas_cumsum.device)
+
+        index_div = torch.floor(torch.true_divide(alphas_cumsum, index)).type(int_type)
+        index_div_bool_zeros = index_div.eq(0)
+        index_div_bool_zeros_count = torch.sum(index_div_bool_zeros, dim=-1) + 1
+        index_div_bool_zeros_count = torch.clamp(
+            index_div_bool_zeros_count, 0, encoder_sequence_length.max()
+        )
+        token_num_mask = (~make_pad_mask(token_num, maxlen=max_token_num)).to(token_num.device)
+        index_div_bool_zeros_count *= token_num_mask
+
+        index_div_bool_zeros_count_tile = index_div_bool_zeros_count[:, :, None].repeat(
+            1, 1, maximum_length
+        )
+        ones = torch.ones_like(index_div_bool_zeros_count_tile)
+        zeros = torch.zeros_like(index_div_bool_zeros_count_tile)
+        ones = torch.cumsum(ones, dim=2)
+        cond = index_div_bool_zeros_count_tile == ones
+        index_div_bool_zeros_count_tile = torch.where(cond, zeros, ones)
+
+        index_div_bool_zeros_count_tile_bool = index_div_bool_zeros_count_tile.type(torch.bool)
+        index_div_bool_zeros_count_tile = 1 - index_div_bool_zeros_count_tile_bool.type(int_type)
+        index_div_bool_zeros_count_tile_out = torch.sum(index_div_bool_zeros_count_tile, dim=1)
+        index_div_bool_zeros_count_tile_out = index_div_bool_zeros_count_tile_out.type(int_type)
+        predictor_mask = (
+            (~make_pad_mask(encoder_sequence_length, maxlen=encoder_sequence_length.max()))
+            .type(int_type)
+            .to(encoder_sequence_length.device)
+        )
+        index_div_bool_zeros_count_tile_out = index_div_bool_zeros_count_tile_out * predictor_mask
+
+        predictor_alignments = index_div_bool_zeros_count_tile_out
+        predictor_alignments_length = predictor_alignments.sum(-1).type(
+            encoder_sequence_length.dtype
+        )
+        return predictor_alignments.detach(), predictor_alignments_length.detach()
+
+
+@tables.register("predictor_classes", "CifPredictorV2")
+class CifPredictorV2(torch.nn.Module):
+    def __init__(
+        self,
+        idim,
+        l_order,
+        r_order,
+        threshold=1.0,
+        dropout=0.1,
+        smooth_factor=1.0,
+        noise_threshold=0,
+        tail_threshold=0.0,
+        tf2torch_tensor_name_prefix_torch="predictor",
+        tf2torch_tensor_name_prefix_tf="seq2seq/cif",
+        tail_mask=True,
+    ):
+        super().__init__()
+
+        self.pad = torch.nn.ConstantPad1d((l_order, r_order), 0)
+        self.cif_conv1d = torch.nn.Conv1d(idim, idim, l_order + r_order + 1)
+        self.cif_output = torch.nn.Linear(idim, 1)
+        self.dropout = torch.nn.Dropout(p=dropout)
+        self.threshold = threshold
+        self.smooth_factor = smooth_factor
+        self.noise_threshold = noise_threshold
+        self.tail_threshold = tail_threshold
+        self.tf2torch_tensor_name_prefix_torch = tf2torch_tensor_name_prefix_torch
+        self.tf2torch_tensor_name_prefix_tf = tf2torch_tensor_name_prefix_tf
+        self.tail_mask = tail_mask
+
+    def forward(
+        self,
+        hidden,
+        target_label=None,
+        mask=None,
+        ignore_id=-1,
+        mask_chunk_predictor=None,
+        target_label_length=None,
+    ):
+
+        with autocast(False):
+            h = hidden
+            context = h.transpose(1, 2)
+            queries = self.pad(context)
+            output = torch.relu(self.cif_conv1d(queries))
+            output = output.transpose(1, 2)
+
+            output = self.cif_output(output)
+            alphas = torch.sigmoid(output)
+            alphas = torch.nn.functional.relu(alphas * self.smooth_factor - self.noise_threshold)
+            if mask is not None:
+                mask = mask.transpose(-1, -2).float()
+                alphas = alphas * mask
+            if mask_chunk_predictor is not None:
+                alphas = alphas * mask_chunk_predictor
+            alphas = alphas.squeeze(-1)
+            mask = mask.squeeze(-1)
+            if target_label_length is not None:
+                target_length = target_label_length.squeeze(-1)
+            elif target_label is not None:
+                target_length = (target_label != ignore_id).float().sum(-1)
+            else:
+                target_length = None
+            token_num = alphas.sum(-1)
+            if target_length is not None:
+                alphas *= (target_length / token_num)[:, None].repeat(1, alphas.size(1))
+            elif self.tail_threshold > 0.0:
+                if self.tail_mask:
+                    hidden, alphas, token_num = self.tail_process_fn(
+                        hidden, alphas, token_num, mask=mask
+                    )
+                else:
+                    hidden, alphas, token_num = self.tail_process_fn(
+                        hidden, alphas, token_num, mask=None
+                    )
+
+            acoustic_embeds, cif_peak = cif_v1(hidden, alphas, self.threshold)
+            if target_length is None and self.tail_threshold > 0.0:
+                token_num_int = torch.max(token_num).type(torch.int32).item()
+                acoustic_embeds = acoustic_embeds[:, :token_num_int, :]
+
+        return acoustic_embeds, token_num, alphas, cif_peak
+
+    def forward_chunk(self, hidden, cache=None, **kwargs):
+        is_final = kwargs.get("is_final", False)
+        batch_size, len_time, hidden_size = hidden.shape
+        h = hidden
+        context = h.transpose(1, 2)
+        queries = self.pad(context)
+        output = torch.relu(self.cif_conv1d(queries))
+        output = output.transpose(1, 2)
+        output = self.cif_output(output)
+        alphas = torch.sigmoid(output)
+        alphas = torch.nn.functional.relu(alphas * self.smooth_factor - self.noise_threshold)
+
+        alphas = alphas.squeeze(-1)
+
+        token_length = []
+        list_fires = []
+        list_frames = []
+        cache_alphas = []
+        cache_hiddens = []
+
+        if cache is not None and "chunk_size" in cache:
+            alphas[:, : cache["chunk_size"][0]] = 0.0
+            if not is_final:
+                alphas[:, sum(cache["chunk_size"][:2]) :] = 0.0
+        if cache is not None and "cif_alphas" in cache and "cif_hidden" in cache:
+            cache["cif_hidden"] = to_device(cache["cif_hidden"], device=hidden.device)
+            cache["cif_alphas"] = to_device(cache["cif_alphas"], device=alphas.device)
+            hidden = torch.cat((cache["cif_hidden"], hidden), dim=1)
+            alphas = torch.cat((cache["cif_alphas"], alphas), dim=1)
+        if cache is not None and is_final:
+            tail_hidden = torch.zeros((batch_size, 1, hidden_size), device=hidden.device)
+            tail_alphas = torch.tensor([[self.tail_threshold]], device=alphas.device)
+            tail_alphas = torch.tile(tail_alphas, (batch_size, 1))
+            hidden = torch.cat((hidden, tail_hidden), dim=1)
+            alphas = torch.cat((alphas, tail_alphas), dim=1)
+
+        len_time = alphas.shape[1]
+        for b in range(batch_size):
+            integrate = 0.0
+            frames = torch.zeros((hidden_size), device=hidden.device)
+            list_frame = []
+            list_fire = []
+            for t in range(len_time):
+                alpha = alphas[b][t]
+                if alpha + integrate < self.threshold:
+                    integrate += alpha
+                    list_fire.append(integrate)
+                    frames += alpha * hidden[b][t]
+                else:
+                    frames += (self.threshold - integrate) * hidden[b][t]
+                    list_frame.append(frames)
+                    integrate += alpha
+                    list_fire.append(integrate)
+                    integrate -= self.threshold
+                    frames = integrate * hidden[b][t]
+
+            cache_alphas.append(integrate)
+            if integrate > 0.0:
+                cache_hiddens.append(frames / integrate)
+            else:
+                cache_hiddens.append(frames)
+
+            token_length.append(torch.tensor(len(list_frame), device=alphas.device))
+            list_fires.append(list_fire)
+            list_frames.append(list_frame)
+
+        cache["cif_alphas"] = torch.stack(cache_alphas, axis=0)
+        cache["cif_alphas"] = torch.unsqueeze(cache["cif_alphas"], axis=0)
+        cache["cif_hidden"] = torch.stack(cache_hiddens, axis=0)
+        cache["cif_hidden"] = torch.unsqueeze(cache["cif_hidden"], axis=0)
+
+        max_token_len = max(token_length)
+        if max_token_len == 0:
+            return hidden, torch.stack(token_length, 0), None, None
+        list_ls = []
+        for b in range(batch_size):
+            pad_frames = torch.zeros(
+                (max_token_len - token_length[b], hidden_size), device=alphas.device
+            )
+            if token_length[b] == 0:
+                list_ls.append(pad_frames)
+            else:
+                list_frames[b] = torch.stack(list_frames[b])
+                list_ls.append(torch.cat((list_frames[b], pad_frames), dim=0))
+
+        cache["cif_alphas"] = torch.stack(cache_alphas, axis=0)
+        cache["cif_alphas"] = torch.unsqueeze(cache["cif_alphas"], axis=0)
+        cache["cif_hidden"] = torch.stack(cache_hiddens, axis=0)
+        cache["cif_hidden"] = torch.unsqueeze(cache["cif_hidden"], axis=0)
+        return torch.stack(list_ls, 0), torch.stack(token_length, 0), None, None
+
+    def tail_process_fn(self, hidden, alphas, token_num=None, mask=None):
+        b, t, d = hidden.size()
+        tail_threshold = self.tail_threshold
+        if mask is not None:
+            zeros_t = torch.zeros((b, 1), dtype=torch.float32, device=alphas.device)
+            ones_t = torch.ones_like(zeros_t)
+            mask_1 = torch.cat([mask, zeros_t], dim=1)
+            mask_2 = torch.cat([ones_t, mask], dim=1)
+            mask = mask_2 - mask_1
+            tail_threshold = mask * tail_threshold
+            alphas = torch.cat([alphas, zeros_t], dim=1)
+            alphas = torch.add(alphas, tail_threshold)
+        else:
+            tail_threshold = torch.tensor([tail_threshold], dtype=alphas.dtype).to(alphas.device)
+            tail_threshold = torch.reshape(tail_threshold, (1, 1))
+            if b > 1:
+                alphas = torch.cat([alphas, tail_threshold.repeat(b, 1)], dim=1)
+            else:
+                alphas = torch.cat([alphas, tail_threshold], dim=1)
+        zeros = torch.zeros((b, 1, d), dtype=hidden.dtype).to(hidden.device)
+        hidden = torch.cat([hidden, zeros], dim=1)
+        token_num = alphas.sum(dim=-1)
+        token_num_floor = torch.floor(token_num)
+
+        return hidden, alphas, token_num_floor
+
+    def gen_frame_alignments(
+        self, alphas: torch.Tensor = None, encoder_sequence_length: torch.Tensor = None
+    ):
+        batch_size, maximum_length = alphas.size()
+        int_type = torch.int32
+
+        is_training = self.training
+        if is_training:
+            token_num = torch.round(torch.sum(alphas, dim=1)).type(int_type)
+        else:
+            token_num = torch.floor(torch.sum(alphas, dim=1)).type(int_type)
+
+        max_token_num = torch.max(token_num).item()
+
+        alphas_cumsum = torch.cumsum(alphas, dim=1)
+        alphas_cumsum = torch.floor(alphas_cumsum).type(int_type)
+        alphas_cumsum = alphas_cumsum[:, None, :].repeat(1, max_token_num, 1)
+
+        index = torch.ones([batch_size, max_token_num], dtype=int_type)
+        index = torch.cumsum(index, dim=1)
+        index = index[:, :, None].repeat(1, 1, maximum_length).to(alphas_cumsum.device)
+
+        index_div = torch.floor(torch.true_divide(alphas_cumsum, index)).type(int_type)
+        index_div_bool_zeros = index_div.eq(0)
+        index_div_bool_zeros_count = torch.sum(index_div_bool_zeros, dim=-1) + 1
+        index_div_bool_zeros_count = torch.clamp(
+            index_div_bool_zeros_count, 0, encoder_sequence_length.max()
+        )
+        token_num_mask = (~make_pad_mask(token_num, maxlen=max_token_num)).to(token_num.device)
+        index_div_bool_zeros_count *= token_num_mask
+
+        index_div_bool_zeros_count_tile = index_div_bool_zeros_count[:, :, None].repeat(
+            1, 1, maximum_length
+        )
+        ones = torch.ones_like(index_div_bool_zeros_count_tile)
+        zeros = torch.zeros_like(index_div_bool_zeros_count_tile)
+        ones = torch.cumsum(ones, dim=2)
+        cond = index_div_bool_zeros_count_tile == ones
+        index_div_bool_zeros_count_tile = torch.where(cond, zeros, ones)
+
+        index_div_bool_zeros_count_tile_bool = index_div_bool_zeros_count_tile.type(torch.bool)
+        index_div_bool_zeros_count_tile = 1 - index_div_bool_zeros_count_tile_bool.type(int_type)
+        index_div_bool_zeros_count_tile_out = torch.sum(index_div_bool_zeros_count_tile, dim=1)
+        index_div_bool_zeros_count_tile_out = index_div_bool_zeros_count_tile_out.type(int_type)
+        predictor_mask = (
+            (~make_pad_mask(encoder_sequence_length, maxlen=encoder_sequence_length.max()))
+            .type(int_type)
+            .to(encoder_sequence_length.device)
+        )
+        index_div_bool_zeros_count_tile_out = index_div_bool_zeros_count_tile_out * predictor_mask
+
+        predictor_alignments = index_div_bool_zeros_count_tile_out
+        predictor_alignments_length = predictor_alignments.sum(-1).type(
+            encoder_sequence_length.dtype
+        )
+        return predictor_alignments.detach(), predictor_alignments_length.detach()
+
+
+@tables.register("predictor_classes", "CifPredictorV2Export")
+class CifPredictorV2Export(torch.nn.Module):
+    def __init__(self, model, **kwargs):
+        super().__init__()
+
+        self.pad = model.pad
+        self.cif_conv1d = model.cif_conv1d
+        self.cif_output = model.cif_output
+        self.threshold = model.threshold
+        self.smooth_factor = model.smooth_factor
+        self.noise_threshold = model.noise_threshold
+        self.tail_threshold = model.tail_threshold
+
+    def forward(
+        self,
+        hidden: torch.Tensor,
+        mask: torch.Tensor,
+    ):
+        alphas, token_num = self.forward_cnn(hidden, mask)
+        mask = mask.transpose(-1, -2).float()
+        mask = mask.squeeze(-1)
+        hidden, alphas, token_num = self.tail_process_fn(hidden, alphas, mask=mask)
+        acoustic_embeds, cif_peak = cif_v1_export(hidden, alphas, self.threshold)
+
+        return acoustic_embeds, token_num, alphas, cif_peak
+
+    def forward_cnn(
+        self,
+        hidden: torch.Tensor,
+        mask: torch.Tensor,
+    ):
+        h = hidden
+        context = h.transpose(1, 2)
+        queries = self.pad(context)
+        output = torch.relu(self.cif_conv1d(queries))
+        output = output.transpose(1, 2)
+
+        output = self.cif_output(output)
+        alphas = torch.sigmoid(output)
+        alphas = torch.nn.functional.relu(alphas * self.smooth_factor - self.noise_threshold)
+        mask = mask.transpose(-1, -2).float()
+        alphas = alphas * mask
+        alphas = alphas.squeeze(-1)
+        token_num = alphas.sum(-1)
+
+        return alphas, token_num
+
+    def tail_process_fn(self, hidden, alphas, token_num=None, mask=None):
+        b, t, d = hidden.size()
+        tail_threshold = self.tail_threshold
+
+        zeros_t = torch.zeros((b, 1), dtype=torch.float32, device=alphas.device)
+        ones_t = torch.ones_like(zeros_t)
+
+        mask_1 = torch.cat([mask, zeros_t], dim=1)
+        mask_2 = torch.cat([ones_t, mask], dim=1)
+        mask = mask_2 - mask_1
+        tail_threshold = mask * tail_threshold
+        alphas = torch.cat([alphas, zeros_t], dim=1)
+        alphas = torch.add(alphas, tail_threshold)
+
+        zeros = torch.zeros((b, 1, d), dtype=hidden.dtype).to(hidden.device)
+        hidden = torch.cat([hidden, zeros], dim=1)
+        token_num = alphas.sum(dim=-1)
+        token_num_floor = torch.floor(token_num)
+
+        return hidden, alphas, token_num_floor
+
+
+@torch.jit.script
+def cif_v1_export(hidden, alphas, threshold: float):
+    device = hidden.device
+    dtype = hidden.dtype
+    batch_size, len_time, hidden_size = hidden.size()
+    threshold = torch.tensor([threshold], dtype=alphas.dtype).to(alphas.device)
+
+    frames = torch.zeros(batch_size, len_time, hidden_size, dtype=dtype, device=device)
+    fires = torch.zeros(batch_size, len_time, dtype=dtype, device=device)
+
+    prefix_sum = torch.cumsum(alphas, dim=1)
+    prefix_sum_floor = torch.floor(prefix_sum)
+    dislocation_prefix_sum = torch.roll(prefix_sum, 1, dims=1)
+    dislocation_prefix_sum_floor = torch.floor(dislocation_prefix_sum)
+
+    dislocation_prefix_sum_floor[:, 0] = 0
+    dislocation_diff = prefix_sum_floor - dislocation_prefix_sum_floor
+
+    fire_idxs = dislocation_diff > 0
+    fires[fire_idxs] = 1
+    fires = fires + prefix_sum - prefix_sum_floor
+
+    prefix_sum_hidden = torch.cumsum(alphas.unsqueeze(-1).tile((1, 1, hidden_size)) * hidden, dim=1)
+
+    frames = prefix_sum_hidden[fire_idxs]
+    shift_frames = torch.roll(frames, 1, dims=0)
+
+    batch_len = fire_idxs.sum(1)
+    batch_idxs = torch.cumsum(batch_len, dim=0)
+    shift_batch_idxs = torch.roll(batch_idxs, 1, dims=0)
+    shift_batch_idxs[0] = 0
+    shift_frames[shift_batch_idxs] = 0
+
+    remains = fires - torch.floor(fires)
+    remain_frames = remains[fire_idxs].unsqueeze(-1).tile((1, hidden_size)) * hidden[fire_idxs]
+
+    shift_remain_frames = torch.roll(remain_frames, 1, dims=0)
+    shift_remain_frames[shift_batch_idxs] = 0
+
+    frames = frames - shift_frames + shift_remain_frames - remain_frames
+
+    max_label_len = batch_len.max()
+
+    frame_fires = torch.zeros(batch_size, max_label_len, hidden_size, dtype=dtype, device=device)
+    indices = torch.arange(max_label_len, device=device).expand(batch_size, -1)
+    frame_fires_idxs = indices < batch_len.unsqueeze(1)
+    frame_fires[frame_fires_idxs] = frames
+    return frame_fires, fires
+
+
+@torch.jit.script
+def cif_export(hidden, alphas, threshold: float):
+    batch_size, len_time, hidden_size = hidden.size()
+    threshold = torch.tensor([threshold], dtype=alphas.dtype).to(alphas.device)
+
+    # loop varss
+    integrate = torch.zeros([batch_size], dtype=alphas.dtype, device=hidden.device)
+    frame = torch.zeros([batch_size, hidden_size], dtype=hidden.dtype, device=hidden.device)
+    # intermediate vars along time
+    list_fires = []
+    list_frames = []
+
+    for t in range(len_time):
+        alpha = alphas[:, t]
+        distribution_completion = (
+            torch.ones([batch_size], dtype=alphas.dtype, device=hidden.device) - integrate
+        )
+
+        integrate += alpha
+        list_fires.append(integrate)
+
+        fire_place = integrate >= threshold
+        integrate = torch.where(
+            fire_place,
+            integrate - torch.ones([batch_size], dtype=alphas.dtype, device=hidden.device),
+            integrate,
+        )
+        cur = torch.where(fire_place, distribution_completion, alpha)
+        remainds = alpha - cur
+
+        frame += cur[:, None] * hidden[:, t, :]
+        list_frames.append(frame)
+        frame = torch.where(
+            fire_place[:, None].repeat(1, hidden_size), remainds[:, None] * hidden[:, t, :], frame
+        )
+
+    fires = torch.stack(list_fires, 1)
+    frames = torch.stack(list_frames, 1)
+
+    fire_idxs = fires >= threshold
+    frame_fires = torch.zeros_like(hidden)
+    max_label_len = frames[0, fire_idxs[0]].size(0)
+    for b in range(batch_size):
+        frame_fire = frames[b, fire_idxs[b]]
+        frame_len = frame_fire.size(0)
+        frame_fires[b, :frame_len, :] = frame_fire
+
+        if frame_len >= max_label_len:
+            max_label_len = frame_len
+    frame_fires = frame_fires[:, :max_label_len, :]
+    return frame_fires, fires
+
+
+class mae_loss(torch.nn.Module):
+
+    def __init__(self, normalize_length=False):
+        super(mae_loss, self).__init__()
+        self.normalize_length = normalize_length
+        self.criterion = torch.nn.L1Loss(reduction="sum")
+
+    def forward(self, token_length, pre_token_length):
+        loss_token_normalizer = token_length.size(0)
+        if self.normalize_length:
+            loss_token_normalizer = token_length.sum().type(torch.float32)
+        loss = self.criterion(token_length, pre_token_length)
+        loss = loss / loss_token_normalizer
+        return loss
+
+
+def cif(hidden, alphas, threshold):
+    batch_size, len_time, hidden_size = hidden.size()
+
+    # loop varss
+    integrate = torch.zeros([batch_size], device=hidden.device)
+    frame = torch.zeros([batch_size, hidden_size], device=hidden.device)
+    # intermediate vars along time
+    list_fires = []
+    list_frames = []
+
+    for t in range(len_time):
+        alpha = alphas[:, t]
+        distribution_completion = torch.ones([batch_size], device=hidden.device) - integrate
+
+        integrate += alpha
+        list_fires.append(integrate)
+
+        fire_place = integrate >= threshold
+        integrate = torch.where(
+            fire_place, integrate - torch.ones([batch_size], device=hidden.device), integrate
+        )
+        cur = torch.where(fire_place, distribution_completion, alpha)
+        remainds = alpha - cur
+
+        frame += cur[:, None] * hidden[:, t, :]
+        list_frames.append(frame)
+        frame = torch.where(
+            fire_place[:, None].repeat(1, hidden_size), remainds[:, None] * hidden[:, t, :], frame
+        )
+
+    fires = torch.stack(list_fires, 1)
+    frames = torch.stack(list_frames, 1)
+    list_ls = []
+    len_labels = torch.round(alphas.sum(-1)).int()
+    max_label_len = len_labels.max()
+    for b in range(batch_size):
+        fire = fires[b, :]
+        l = torch.index_select(frames[b, :, :], 0, torch.nonzero(fire >= threshold).squeeze())
+        pad_l = torch.zeros([max_label_len - l.size(0), hidden_size], device=hidden.device)
+        list_ls.append(torch.cat([l, pad_l], 0))
+    return torch.stack(list_ls, 0), fires
+
+
+def cif_wo_hidden_v1(alphas, threshold, return_fire_idxs=False):
+    batch_size, len_time = alphas.size()
+    device = alphas.device
+    dtype = alphas.dtype
+
+    threshold = torch.tensor([threshold], dtype=alphas.dtype).to(alphas.device)
+
+    fires = torch.zeros(batch_size, len_time, dtype=dtype, device=device)
+
+    prefix_sum = torch.cumsum(alphas, dim=1)
+    prefix_sum_floor = torch.floor(prefix_sum)
+    dislocation_prefix_sum = torch.roll(prefix_sum, 1, dims=1)
+    dislocation_prefix_sum_floor = torch.floor(dislocation_prefix_sum)
+
+    dislocation_prefix_sum_floor[:, 0] = 0
+    dislocation_diff = prefix_sum_floor - dislocation_prefix_sum_floor
+
+    fire_idxs = dislocation_diff > 0
+    fires[fire_idxs] = 1
+    fires = fires + prefix_sum - prefix_sum_floor
+    if return_fire_idxs:
+        return fires, fire_idxs
+    return fires
+
+
+def cif_v1(hidden, alphas, threshold):
+    fires, fire_idxs = cif_wo_hidden_v1(alphas, threshold, return_fire_idxs=True)
+
+    device = hidden.device
+    dtype = hidden.dtype
+    batch_size, len_time, hidden_size = hidden.size()
+    frames = torch.zeros(batch_size, len_time, hidden_size, dtype=dtype, device=device)
+    prefix_sum_hidden = torch.cumsum(alphas.unsqueeze(-1).tile((1, 1, hidden_size)) * hidden, dim=1)
+
+    frames = prefix_sum_hidden[fire_idxs]
+    shift_frames = torch.roll(frames, 1, dims=0)
+
+    batch_len = fire_idxs.sum(1)
+    batch_idxs = torch.cumsum(batch_len, dim=0)
+    shift_batch_idxs = torch.roll(batch_idxs, 1, dims=0)
+    shift_batch_idxs[0] = 0
+    shift_frames[shift_batch_idxs] = 0
+
+    remains = fires - torch.floor(fires)
+    remain_frames = remains[fire_idxs].unsqueeze(-1).tile((1, hidden_size)) * hidden[fire_idxs]
+
+    shift_remain_frames = torch.roll(remain_frames, 1, dims=0)
+    shift_remain_frames[shift_batch_idxs] = 0
+
+    frames = frames - shift_frames + shift_remain_frames - remain_frames
+
+    max_label_len = batch_len.max()
+
+    frame_fires = torch.zeros(batch_size, max_label_len, hidden_size, dtype=dtype, device=device)
+    indices = torch.arange(max_label_len, device=device).expand(batch_size, -1)
+    frame_fires_idxs = indices < batch_len.unsqueeze(1)
+    frame_fires[frame_fires_idxs] = frames
+    return frame_fires, fires
+
+
+def cif_wo_hidden(alphas, threshold):
+    batch_size, len_time = alphas.size()
+
+    # loop varss
+    integrate = torch.zeros([batch_size], device=alphas.device)
+    # intermediate vars along time
+    list_fires = []
+
+    for t in range(len_time):
+        alpha = alphas[:, t]
+
+        integrate += alpha
+        list_fires.append(integrate)
+
+        fire_place = integrate >= threshold
+        integrate = torch.where(
+            fire_place,
+            integrate - torch.ones([batch_size], device=alphas.device) * threshold,
+            integrate,
+        )
+
+    fires = torch.stack(list_fires, 1)
+    return fires